--- conflicted
+++ resolved
@@ -30,22 +30,13 @@
   def deploy(deployData: Deploy): F[Either[Throwable, Unit]]
   def estimator(
       dag: DagRepresentation[F],
-<<<<<<< HEAD
-      latestMessages: Map[ByteString, ByteString]
+      lfbHash: ByteString,
+      latestMessages: Map[ByteString, Set[ByteString]],
+      equivocators: Set[Validator]
   ): F[NonEmptyList[ByteString]]
   def createMessage(canCreateBallot: Boolean): F[CreateBlockStatus]
   def createBlock: F[CreateBlockStatus] = createMessage(false) // Left for the sake of unit tests.
-=======
-      lfbHash: ByteString,
-      latestMessages: Map[ByteString, Set[ByteString]],
-      equivocators: Set[Validator]
-  ): F[List[ByteString]]
-  def createBlock: F[CreateBlockStatus]
-  ////
-
->>>>>>> 6c1c7699
   def dag: F[DagRepresentation[F]]
-
   def lastFinalizedBlock: F[Block]
 }
 
