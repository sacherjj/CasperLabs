--- conflicted
+++ resolved
@@ -18,6 +18,7 @@
 import io.casperlabs.casper.finality.CommitteeWithConsensusValue
 import io.casperlabs.casper.finality.votingmatrix.FinalityDetectorVotingMatrix
 import io.casperlabs.casper.util.ProtoUtil._
+import io.casperlabs.casper.util.ProtocolVersions.Config
 import io.casperlabs.casper.util._
 import io.casperlabs.casper.util.execengine.ExecEngineUtil
 import io.casperlabs.casper.util.execengine.ExecEngineUtil.{MergeResult, TransformMap}
@@ -341,32 +342,18 @@
           requeued <- requeueOrphanedDeploys(dag, merged)
           _        <- Log[F].info(s"Re-queued $requeued orphaned deploys.").whenA(requeued > 0)
 
-<<<<<<< HEAD
           timestamp <- Time[F].currentMillis
-          // `bondedLatestMsgs` won't include Genesis block
-          // and in the case when it becomes the main parent we want to include its rank
-          // when calculating it for the current block.
-          rank <- MonadThrowable[F].fromTry(
-                   merged.parents.toList
-                     .traverse(Message.fromBlock(_))
-                     .map(_.toSet | latestMessages.values.flatten.toSet)
-                     .map(set => ProtoUtil.nextRank(set.toList))
-                 )
-          deployConfig <- CasperLabsProtocol[F].configAt(rank).map(_.deployConfig)
+          props     <- CreateMessageProps(publicKey, latestMessages, merged)
           remainingHashes <- remainingDeploysHashes(
                               dag,
                               parents.map(_.blockHash).toSet,
                               timestamp,
-                              deployConfig
+                              props.configuration.deployConfig
                             )
-          proposal <- if (remainingHashes.nonEmpty || parents.length > 1) {
-=======
-          timestamp       <- Time[F].currentMillis
-          remainingHashes <- remainingDeploysHashes(dag, parents.map(_.blockHash).toSet, timestamp)
           proposal <- if (remainingHashes.nonEmpty) {
->>>>>>> d90a92ee
                        createProposal(
                          dag,
+                         props,
                          latestMessages,
                          merged,
                          remainingHashes,
@@ -374,7 +361,6 @@
                          privateKey,
                          sigAlgorithm,
                          timestamp,
-                         rank,
                          lfbHash
                        )
                      } else if (canCreateBallot && merged.parents.nonEmpty) {
@@ -461,8 +447,10 @@
   // Collection of props for creating blocks or ballots.
   private case class CreateMessageProps(
       justifications: Seq[Justification],
+      parents: Seq[BlockHash],
       rank: Long,
       protocolVersion: ProtocolVersion,
+      configuration: Config,
       validatorSeqNum: Int,
       validatorPrevBlockHash: ByteString
   )
@@ -496,11 +484,14 @@
                    .map(_.toSet | bondedLatestMsgs.values.flatten.toSet)
                    .map(set => ProtoUtil.nextRank(set.toList))
                )
-        protocolVersion <- CasperLabsProtocolVersions[F].versionAt(rank)
+        config          <- CasperLabsProtocol[F].configAt(rank)
+        protocolVersion <- CasperLabsProtocol[F].versionAt(rank)
       } yield CreateMessageProps(
         justifications,
+        merged.parents.map(_.blockHash).toSeq,
         rank,
         protocolVersion,
+        config,
         validatorSeqNum,
         validatorPrevBlockHash
       )
@@ -511,6 +502,7 @@
   /** Execute a set of deploys in the context of chosen parents. Compile them into a block if everything goes fine. */
   private def createProposal(
       dag: DagRepresentation[F],
+      props: CreateMessageProps,
       latestMessages: Map[ByteString, Set[Message]],
       merged: ExecEngineUtil.MergeResult[ExecEngineUtil.TransformMap, Block],
       remainingHashes: Set[ByteString],
@@ -518,7 +510,6 @@
       privateKey: Keys.PrivateKey,
       sigAlgorithm: SignatureAlgorithm,
       timestamp: Long,
-      rank: Long,
       lfbHash: BlockHash
   ): F[CreateBlockStatus] =
     Metrics[F].timer("createProposal") {
@@ -526,14 +517,9 @@
         DeployStorageReader[F]
           .getByHashes(remainingHashes)
           .through(
-            DeployFilters.Pipes.dependenciesMet[F](dag, merged.parents.map(_.blockHash).toSet)
+            DeployFilters.Pipes.dependenciesMet[F](dag, props.parents.toSet)
           )
       (for {
-<<<<<<< HEAD
-        protocolVersion <- CasperLabsProtocol[F].versionAt(rank)
-=======
-        props <- CreateMessageProps(validatorId, latestMessages, merged)
->>>>>>> d90a92ee
         checkpoint <- ExecEngineUtil
                        .computeDeploysCheckpoint[F](
                          merged,
