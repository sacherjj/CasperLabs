package io.casperlabs.casper.finality

import cats.Monad
import cats.effect.Sync
import cats.effect.concurrent.Ref
import cats.implicits._
import io.casperlabs.casper.Estimator.{BlockHash, Validator}
import io.casperlabs.casper.dag.DagOperations
import io.casperlabs.casper.util.ProtoUtil
import io.casperlabs.models.Message
import io.casperlabs.storage.dag.DagRepresentation
import scala.collection.mutable.{IndexedSeq => MutableSeq}
import io.casperlabs.casper.validation.Validation
import io.casperlabs.storage.dag.FinalityStorage

object FinalityDetectorUtil {

  /**
    * Finds latest block per each validator as seen in the j-past-cone of a given block.
    * The search is however restricted to given subset of validators.
    *
    * Caution 1: For some validators there may be no blocks visible in j-past-cone(block).
    *            Hence the resulting map will not contain such validators.
    * Caution 2: the j-past-cone(b) includes block b, therefore if validators
    *            contains b.creator then the resulting map will include
    *            the entry b.creator ---> b
    *
    * TODO optimize it: when bonding new validator, it need search back to genesis
    *
    * @param dag
    * @param block
    * @param validators
    * @return
    */
  private[casper] def panoramaOfBlockByValidators[F[_]: Monad](
      dag: DagRepresentation[F],
      block: Message,
      lfb: Message,
      validators: Set[Validator]
  ): F[Map[Validator, Message]] = {
    implicit val blockTopoOrdering: Ordering[Message] =
      DagOperations.blockTopoOrderingDesc

    val stream = DagOperations.bfToposortTraverseF(List(block)) { b =>
      b.justifications.toList
        .traverse(justification => {
          dag
            .lookup(justification.latestBlockHash)
            .map(_.filter(_.eraId == block.eraId)) // We want only panorama from the same era as the message.
        })
        .map(_.flatten)
    }

    stream
      .takeWhile(_.jRank > lfb.jRank) // No need to go past the LFB.
      .foldWhileLeft((validators, Map.empty[Validator, Message])) {
        case ((remainingValidators, acc), b) =>
          if (remainingValidators.isEmpty) {
            // Stop traversal if all validators find its latest block
            Right((remainingValidators, acc))
          } else if (remainingValidators.contains(b.validatorId)) {
            Left(
              (
                remainingValidators - b.validatorId,
                acc + (b.validatorId -> b)
              )
            )
          } else {
            Left((remainingValidators, acc))
          }
      }
      .map(_._2)
  }

  /**
    * Returns list of messages (ordered from latest to oldest) from `validator`
    * that are descendant (along the main-tree path) of the `candidateBlockHash`.
    */
  private[casper] def levelZeroMsgsOfValidator[F[_]: Monad](
      dag: DagRepresentation[F],
      validator: Validator,
      candidateBlock: Message,
      isHighway: Boolean
  ): F[List[Message]] = {
    val latestMessage =
      if (!isHighway) dag.latestMessage(validator)
      else {
        dag.latestInEra(candidateBlock.eraId).flatMap(_.latestMessage(validator))
      }
    latestMessage flatMap {
      case messages if messages.size == 1 =>
        DagOperations
          .bfTraverseF[F, Message](messages.toList)(
            previousAgreedBlockFromTheSameValidator(
              dag,
              _,
              candidateBlock.messageHash
            )
          )
          .toList
      case _ =>
        List.empty[Message].pure[F]
    }
  }

  /*
   * Traverses back the j-DAG of `block` (one step at a time), following `validator`'s blocks
   * and collecting them as long as they are descendants of the `candidateBlockHash`.
   */
  private[casper] def previousAgreedBlockFromTheSameValidator[F[_]: Monad](
      dag: DagRepresentation[F],
      block: Message,
      candidateBlockHash: BlockHash
  ): F[List[Message]] = {
<<<<<<< HEAD
    // Assumes that validator always includes his last message as justification.
    val previousHashO = block.justifications
      .find(
        _.validatorPublicKeyHash == validator
      )
      .map(_.latestBlockHash)
=======
    val previousHashO = Option(block.validatorPrevMessageHash).filterNot(_.isEmpty)
>>>>>>> c8222666

    previousHashO match {
      case Some(previousHash) =>
        ProtoUtil
          .isInMainChain[F](dag, candidateBlockHash, previousHash)
          .flatMap[List[Message]](
            isActiveVote =>
              // If parent block of `block` is not in the main chain of `candidateBlockHash`
              // we don't include it in the set of level-0 messages.
              if (isActiveVote) dag.lookup(previousHash).map(_.toList)
              else List.empty[Message].pure[F]
          )
      case None =>
        List.empty[Message].pure[F]
    }
  }

  /**
    * Find the panorama of M and represent this panorama as an array
    * panoramaM, putting (for j=0,1,2,..., n-1)
    * panoramaM(j) := daglevel(latest message of V(j) seen from block M)
    * When V(j)-swimlane is empty or V(j) happens to be an equivocator - so in cases
    * where latest message of V(i) is not well defined concept - in these cases
    * put 0 (zero) in the corresponding cell.
    */
  private[casper] def panoramaM[F[_]: Monad](
      dag: DagRepresentation[F],
      validatorsToIndex: Map[Validator, Int],
      blockSummary: Message,
      messagePanorama: Map[Validator, Message],
      isHighway: Boolean
  ): F[MutableSeq[Level]] =
    for {
      equivocators <- if (isHighway) dag.getEquivocatorsInEra(blockSummary.eraId)
                     else dag.getEquivocators
      latestBlockDagLevelAsMap = messagePanorama.mapValues(_.jRank)
    } yield fromMapToArray(
      validatorsToIndex,
      validator => {
        // When V(j) happens to be an equivocator, put 0L in the corresponding cell
        if (equivocators.contains(validator)) {
          Message.asJRank(0L)
        } else {
          // When V(j)-swimlane is empty, put 0L in the corresponding cell
          latestBlockDagLevelAsMap.getOrElse(validator, Message.asJRank(0L))
        }
      }
    )
  // Returns an MutableSeq, whose size equals the size of validatorsToIndex and
  // For v in validatorsToIndex.key
  //   Arr[validatorsToIndex[v]] = mapFunction[v]
  def fromMapToArray[A](
      validatorsToIndex: Map[Validator, Int],
      mapFunction: Validator => A
  ): MutableSeq[A] =
    validatorsToIndex
      .map {
        case (v, i) =>
          (i, mapFunction(v))
      }
      .toArray[(Int, A)]
      .sortBy(_._1)
      .map(_._2)

  private def collectUndecided[F[_]: Sync: FinalityStorage](
      dag: DagRepresentation[F],
      lfbHash: BlockHash,
      // Which dependencies to follow.
      next: Message => Seq[BlockHash]
  ): F[List[Message]] =
    for {
      lfb <- dag.lookupUnsafe(lfbHash)
      undecided <- DagOperations
                    .bfTraverseF[F, Message](List(lfb)) { m =>
                      next(m).toList.distinct
                        .traverse(dag.lookupUnsafe(_))
                        .flatMap { deps =>
                          deps
                            .filterA(
                              message =>
                                FinalityStorage[F]
                                  .getFinalityStatus(message.messageHash)
                                  .map(_.isUndecided)
                            )
                        }
                    }
                    .toList
    } yield undecided

  /** Returns a set of blocks that were finalized indirectly when a block from the main chain is finalized. */
  def finalizedIndirectly[F[_]: Sync: FinalityStorage](
      dag: DagRepresentation[F],
      lfbHash: BlockHash
  ): F[Set[Message]] =
    for {
      messagesFinalizedImplicitly <- collectUndecided[F](dag, lfbHash, _.parents)
    } yield messagesFinalizedImplicitly
      .filterNot(_.messageHash == lfbHash) // LFB is directly finalized.
      .toSet

  /** A block is orphaned if it's not in the p-past cone of the last finalized block.
    * When a new LFB is found, we traverse it's j-past cone until the previous finalized block
    * and collect all the blocks which haven't just been finalized.
    */
  def orphanedIndirectly[F[_]: Sync: FinalityStorage](
      dag: DagRepresentation[F],
      lfbHash: BlockHash,
      finalizedIndirectly: Set[BlockHash]
  ): F[Set[Message]] =
    for {
      undecided <- collectUndecided(
                    dag,
                    lfbHash,
                    m => m.parents ++ m.justifications.map(_.latestBlockHash)
                  )
      finalizedSet = finalizedIndirectly + lfbHash
    } yield undecided.filterNot(m => finalizedSet.contains(m.messageHash)).toSet
}<|MERGE_RESOLUTION|>--- conflicted
+++ resolved
@@ -112,16 +112,7 @@
       block: Message,
       candidateBlockHash: BlockHash
   ): F[List[Message]] = {
-<<<<<<< HEAD
-    // Assumes that validator always includes his last message as justification.
-    val previousHashO = block.justifications
-      .find(
-        _.validatorPublicKeyHash == validator
-      )
-      .map(_.latestBlockHash)
-=======
     val previousHashO = Option(block.validatorPrevMessageHash).filterNot(_.isEmpty)
->>>>>>> c8222666
 
     previousHashO match {
       case Some(previousHash) =>
