package io.casperlabs.casper.util

import cats.Monad
import cats.implicits._
import com.google.protobuf.{ByteString, Int32Value, StringValue}
import io.casperlabs.blockstorage.BlockStore
import io.casperlabs.casper.EquivocationRecord.SequenceNumber
import io.casperlabs.casper.Estimator.{BlockHash, Validator}
import io.casperlabs.casper.protocol.{DeployData, _}
import io.casperlabs.casper.util.implicits._
import io.casperlabs.casper.{BlockDag, PrettyPrinter}
import io.casperlabs.crypto.codec.Base16
import io.casperlabs.crypto.hash.Blake2b256
import io.casperlabs.shared.Time

import scala.collection.immutable

object ProtoUtil {
  /*
   * c is in the blockchain of b iff c == b or c is in the blockchain of the main parent of b
   */
  // TODO: Move into BlockDAG and remove corresponding param once that is moved over from simulator
  def isInMainChain(
      dag: BlockDag,
      candidateBlockHash: BlockHash,
      targetBlockHash: BlockHash
  ): Boolean =
    if (candidateBlockHash == targetBlockHash) {
      true
    } else {
      dag.dataLookup.get(targetBlockHash) match {
        case Some(targetBlockMeta) =>
          targetBlockMeta.parents.headOption match {
            case Some(mainParentHash) => isInMainChain(dag, candidateBlockHash, mainParentHash)
            case None                 => false
          }
        case None => false
      }
    }

  def getMainChainUntilDepth[F[_]: Monad: BlockStore](
      estimate: BlockMessage,
      acc: IndexedSeq[BlockMessage],
      depth: Int
  ): F[IndexedSeq[BlockMessage]] = {
    val parentsHashes       = ProtoUtil.parentHashes(estimate)
    val maybeMainParentHash = parentsHashes.headOption
    for {
      mainChain <- maybeMainParentHash match {
                    case Some(mainParentHash) =>
                      for {
                        updatedEstimate <- unsafeGetBlock[F](mainParentHash)
                        depthDelta      = blockNumber(updatedEstimate) - blockNumber(estimate)
                        newDepth        = depth + depthDelta.toInt
                        mainChain <- if (newDepth <= 0) {
                                      (acc :+ estimate).pure[F]
                                    } else {
                                      getMainChainUntilDepth[F](
                                        updatedEstimate,
                                        acc :+ estimate,
                                        newDepth
                                      )
                                    }
                      } yield mainChain
                    case None => (acc :+ estimate).pure[F]
                  }
    } yield mainChain
  }

  def unsafeGetBlock[F[_]: Monad: BlockStore](hash: BlockHash): F[BlockMessage] =
    for {
      maybeBlock <- BlockStore[F].get(hash)
      block = maybeBlock match {
        case Some(b) => b
        case None =>
          throw new Exception(s"BlockStore is missing hash ${PrettyPrinter.buildString(hash)}")
      }
    } yield block

  def creatorJustification(block: BlockMessage): Option[Justification] =
    block.justifications
      .find {
        case Justification(validator: Validator, _) =>
          validator == block.sender
      }

  def findCreatorJustificationAncestorWithSeqNum[F[_]: Monad: BlockStore](
      b: BlockMessage,
      seqNum: SequenceNumber
  ): F[Option[BlockMessage]] =
    if (b.seqNum == seqNum) {
      Option[BlockMessage](b).pure[F]
    } else {
      DagOperations
        .bfTraverseF(List(b)) { block =>
          getCreatorJustificationAsList[F](block, block.sender)
        }
        .find(_.seqNum == seqNum)
    }

  def getCreatorJustificationAsList[F[_]: Monad: BlockStore](
      block: BlockMessage,
      validator: Validator,
      goalFunc: BlockMessage => Boolean = _ => false
  ): F[List[BlockMessage]] = {
    val maybeCreatorJustificationHash =
      block.justifications.find(_.validator == validator)
    maybeCreatorJustificationHash match {
      case Some(creatorJustificationHash) =>
        for {
          maybeCreatorJustification <- BlockStore[F].get(creatorJustificationHash.latestBlockHash)
          maybeCreatorJustificationAsList = maybeCreatorJustification match {
            case Some(creatorJustification) =>
              if (goalFunc(creatorJustification)) {
                List.empty[BlockMessage]
              } else {
                List(creatorJustification)
              }
            case None =>
              List.empty[BlockMessage]
          }
        } yield maybeCreatorJustificationAsList
      case None => List.empty[BlockMessage].pure[F]
    }
  }

  def getCreatorJustificationAsListByInMemory(
      blockDag: BlockDag,
      blockHash: BlockHash,
      validator: Validator,
      goalFunc: BlockHash => Boolean = _ => false
  ): List[BlockHash] = {
    val maybeCreatorJustificationHash =
      blockDag.dataLookup(blockHash).justifications.find(_.validator == validator)
    maybeCreatorJustificationHash match {
      case Some(creatorJustificationHash) =>
        blockDag.dataLookup.get(creatorJustificationHash.latestBlockHash) match {
          case Some(creatorJustification) =>
            if (goalFunc(creatorJustification.blockHash)) {
              List.empty[BlockHash]
            } else {
              List(creatorJustification.blockHash)
            }
          case None =>
            List.empty[BlockHash]
        }
      case None => List.empty[BlockHash]
    }
  }

  def weightMap(blockMessage: BlockMessage): Map[ByteString, Long] =
    blockMessage.body match {
      case Some(block) =>
        block.state match {
          case Some(state) => weightMap(state)
          case None        => Map.empty[ByteString, Long]
        }
      case None => Map.empty[ByteString, Long]
    }

  private def weightMap(state: RChainState): Map[ByteString, Long] =
    state.bonds.map {
      case Bond(validator, stake) => validator -> stake
    }.toMap

  def weightMapTotal(weights: Map[ByteString, Long]): Long =
    weights.values.sum

  def minTotalValidatorWeight(dag: BlockDag, blockHash: BlockHash, maxCliqueMinSize: Int): Long = {
    val sortedWeights = dag.dataLookup(blockHash).weightMap.values.toVector.sorted
    sortedWeights.take(maxCliqueMinSize).sum
  }

  def mainParent[F[_]: Monad: BlockStore](blockMessage: BlockMessage): F[Option[BlockMessage]] = {
    val maybeParentHash = for {
      hdr        <- blockMessage.header
      parentHash <- hdr.parentsHashList.headOption
    } yield parentHash
    maybeParentHash match {
      case Some(parentHash) => BlockStore[F].get(parentHash)
      case None             => none[BlockMessage].pure[F]
    }
  }

  def weightFromValidatorByDag(dag: BlockDag, blockHash: BlockHash, validator: Validator): Long =
    dag
      .dataLookup(blockHash)
      .parents
      .headOption
      .map(bh => dag.dataLookup(bh).weightMap.getOrElse(validator, 0L))
      .getOrElse(dag.dataLookup(blockHash).weightMap.getOrElse(validator, 0L))

  def weightFromValidator[F[_]: Monad: BlockStore](
      b: BlockMessage,
      validator: ByteString
  ): F[Long] =
    for {
      maybeMainParent <- mainParent[F](b)
      weightFromValidator = maybeMainParent
        .map(weightMap(_).getOrElse(validator, 0L))
        .getOrElse(weightMap(b).getOrElse(validator, 0L)) //no parents means genesis -- use itself
    } yield weightFromValidator

  def weightFromSender[F[_]: Monad: BlockStore](b: BlockMessage): F[Long] =
    weightFromValidator[F](b, b.sender)

  def parentHashes(b: BlockMessage): Seq[ByteString] =
    b.header.fold(Seq.empty[ByteString])(_.parentsHashList)

  def unsafeGetParents[F[_]: Monad: BlockStore](b: BlockMessage): F[List[BlockMessage]] =
    ProtoUtil.parentHashes(b).toList.traverse { parentHash =>
      ProtoUtil.unsafeGetBlock[F](parentHash)
    }

  def containsDeploy(b: BlockMessage, user: ByteString, timestamp: Long): Boolean =
    deploys(b).toStream
      .flatMap(getDeployData)
      .exists(deployData => deployData.user == user && deployData.timestamp == timestamp)

  private def getDeployData(d: ProcessedDeploy): Option[DeployData] =
    for {
      deploy     <- d.deploy
      deployData <- deploy.raw
    } yield deployData

  def deploys(b: BlockMessage): Seq[ProcessedDeploy] =
    b.body.fold(Seq.empty[ProcessedDeploy])(_.deploys)

  def tuplespace(b: BlockMessage): Option[ByteString] =
    for {
      bd <- b.body
      ps <- bd.state
    } yield ps.postStateHash

  // TODO: Reconcile with def tuplespace above
  def postStateHash(b: BlockMessage): ByteString =
    b.getBody.getState.postStateHash

  def preStateHash(b: BlockMessage): ByteString =
    b.getBody.getState.preStateHash

  def bonds(b: BlockMessage): Seq[Bond] =
    (for {
      bd <- b.body
      ps <- bd.state
    } yield ps.bonds).getOrElse(List.empty[Bond])

  def blockNumber(b: BlockMessage): Long =
    (for {
      bd <- b.body
      ps <- bd.state
    } yield ps.blockNumber).getOrElse(0L)

  /*
   * Two blocks conflict if they both use the same deploy in different histories
   *
   * TODO: Update the logic of this function to make use of the trace logs and
   * say that two blocks don't conflict if they act on disjoint sets of channels
   */
  def conflicts[F[_]: Monad: BlockStore](
      b1: BlockMessage,
      b2: BlockMessage,
      genesis: BlockMessage,
      dag: BlockDag
  ): F[Boolean] =
    for {
      gca <- DagOperations.greatestCommonAncestorF[F](b1, b2, genesis, dag)
      result <- if (gca == b1 || gca == b2) {
                 //blocks which already exist in each other's chains do not conflict
                 false.pure[F]
               } else {
                 def getDeploys(b: BlockMessage) =
                   for {
                     bAncestors <- DagOperations
                                    .bfTraverseF[F, BlockMessage](List(b))(
                                      ProtoUtil.unsafeGetParents[F]
                                    )
                                    .takeWhile(_ != gca)
                                    .toList
                     deploys = bAncestors
                       .flatMap(b => {
                         b.body.map(_.deploys.flatMap(_.deploy)).getOrElse(List.empty[Deploy])
                       })
                       .toSet
                   } yield deploys
                 for {
                   b1Deploys <- getDeploys(b1)
                   b2Deploys <- getDeploys(b2)
                 } yield b1Deploys.intersect(b2Deploys).nonEmpty
               }
    } yield result

  def chooseNonConflicting[F[_]: Monad: BlockStore](
      blocks: Seq[BlockMessage],
      genesis: BlockMessage,
      dag: BlockDag
  ): F[Seq[BlockMessage]] = {
    def nonConflicting(b: BlockMessage): BlockMessage => F[Boolean] =
      conflicts[F](_, b, genesis, dag).map(b => !b)

    blocks.toList
      .foldM(List.empty[BlockMessage]) {
        case (acc, b) =>
          Monad[F].ifM(acc.forallM(nonConflicting(b)))(
            (b :: acc).pure[F],
            acc.pure[F]
          )
      }
      .map(_.reverse)
  }

  def toJustification(latestMessages: collection.Map[Validator, BlockMessage]): Seq[Justification] =
    latestMessages.toSeq.map {
      case (validator, block) =>
        Justification()
          .withValidator(validator)
          .withLatestBlockHash(block.blockHash)
    }

  def toLatestMessageHashes(
      justifications: Seq[Justification]
  ): immutable.Map[Validator, BlockHash] =
    justifications.foldLeft(Map.empty[Validator, BlockHash]) {
      case (acc, Justification(validator, block)) =>
        acc.updated(validator, block)
    }

  def toLatestMessage[F[_]: Monad: BlockStore](
      justifications: Seq[Justification],
      dag: BlockDag
  ): F[immutable.Map[Validator, BlockMessage]] =
    justifications.toList.foldM(Map.empty[Validator, BlockMessage]) {
      case (acc, Justification(validator, hash)) =>
        for {
          block <- ProtoUtil.unsafeGetBlock[F](hash)
        } yield acc.updated(validator, block)
    }

  def protoHash[A <: { def toByteArray: Array[Byte] }](protoSeq: A*): ByteString =
    protoSeqHash(protoSeq)

  def protoSeqHash[A <: { def toByteArray: Array[Byte] }](protoSeq: Seq[A]): ByteString =
    hashByteArrays(protoSeq.map(_.toByteArray): _*)

  def hashByteArrays(items: Array[Byte]*): ByteString =
    ByteString.copyFrom(Blake2b256.hash(Array.concat(items: _*)))

  def blockHeader(
      body: Body,
      parentHashes: Seq[ByteString],
      version: Long,
      timestamp: Long
  ): Header =
    Header()
      .withParentsHashList(parentHashes)
      .withPostStateHash(protoHash(body.state.get))
      .withDeploysHash(protoSeqHash(body.deploys))
      .withDeployCount(body.deploys.size)
      .withVersion(version)
      .withTimestamp(timestamp)

  def unsignedBlockProto(
      body: Body,
      header: Header,
      justifications: Seq[Justification],
      shardId: String
  ): BlockMessage = {
    val hash = hashUnsignedBlock(header, justifications)

    BlockMessage()
      .withBlockHash(hash)
      .withHeader(header)
      .withBody(body)
      .withJustifications(justifications)
      .withShardId(shardId)
  }

  def hashUnsignedBlock(header: Header, justifications: Seq[Justification]): BlockHash = {
    val items = header.toByteArray +: justifications.map(_.toByteArray)
    hashByteArrays(items: _*)
  }

  def hashSignedBlock(
      header: Header,
      sender: ByteString,
      sigAlgorithm: String,
      seqNum: Int,
      shardId: String,
      extraBytes: ByteString
  ): BlockHash =
    hashByteArrays(
      header.toByteArray,
      sender.toByteArray,
      StringValue.of(sigAlgorithm).toByteArray,
      Int32Value.of(seqNum).toByteArray,
      StringValue.of(shardId).toByteArray,
      extraBytes.toByteArray
    )

  def signBlock(
      block: BlockMessage,
      dag: BlockDag,
      pk: Array[Byte],
      sk: Array[Byte],
      sigAlgorithm: String,
      shardId: String
  ): BlockMessage = {

    val header = {
      //TODO refactor casper code to avoid the usage of Option fields in the block data structures
      // https://rchain.atlassian.net/browse/RHOL-572
      assert(block.header.isDefined, "A block without a header doesn't make sense")
      block.header.get
    }

    val sender = ByteString.copyFrom(pk)
    val seqNum = dag.latestMessages.get(sender).fold(0)(_.seqNum) + 1

    val blockHash = hashSignedBlock(header, sender, sigAlgorithm, seqNum, shardId, block.extraBytes)

    val sigAlgorithmBlock = block.withSigAlgorithm(sigAlgorithm)

    val sig = ByteString.copyFrom(sigAlgorithmBlock.signFunction(blockHash.toByteArray, sk))

    val signedBlock = sigAlgorithmBlock
      .withSender(sender)
      .withSig(sig)
      .withSeqNum(seqNum)
      .withBlockHash(blockHash)
      .withShardId(shardId)

    signedBlock
  }

  def hashString(b: BlockMessage): String = Base16.encode(b.blockHash.toByteArray)

  def stringToByteString(string: String): ByteString =
    ByteString.copyFrom(Base16.decode(string))

  def basicDeployData[F[_]: Monad: Time](id: Int): F[DeployData] =
    Time[F].currentMillis.map(
      now =>
        DeployData()
          .withTimestamp(now)
<<<<<<< HEAD
          .withSessionCode(ByteString.EMPTY)
          .withPhloLimit(Integer.MAX_VALUE)
=======
          .withGasLimit(Integer.MAX_VALUE)
>>>>>>> 55facda6
    )

  def basicDeploy[F[_]: Monad: Time](id: Int): F[Deploy] =
    for {
      d <- basicDeployData[F](id)
    } yield Deploy(raw = Some(d))

  //Todo: it is for testing
  def basicProcessedDeploy[F[_]: Monad: Time](id: Int): F[ProcessedDeploy] =
    basicDeploy[F](id).map(deploy => ProcessedDeploy(deploy = Some(deploy)))

  def sourceDeploy(source: String, timestamp: Long, gasLimit: Long): DeployData =
    DeployData(
      timestamp = timestamp,
      sessionCode = ByteString.copyFromUtf8(source),
      gasLimit = gasLimit
    )

  def compiledSourceDeploy(
      timestamp: Long,
      phloLimit: Long
  ): Deploy = ???

<<<<<<< HEAD
  def sourceDeploy(sessionCode: ByteString, timestamp: Long, phloLimit: Long): Deploy =
=======
  def termDeploy(timestamp: Long, gasLimit: Long): Deploy =
>>>>>>> 55facda6
    Deploy(
      raw = Some(
        DeployData(
          timestamp = timestamp,
<<<<<<< HEAD
          //TODO raw Par previously
          sessionCode = sessionCode,
          phloLimit = phloLimit
=======
          gasLimit = gasLimit
>>>>>>> 55facda6
        )
      )
    )

  def termDeployNow(sessionCode: ByteString): Deploy =
    sourceDeploy(sessionCode, System.currentTimeMillis(), Integer.MAX_VALUE)

  def deployDataToDeploy(dd: DeployData): Deploy = Deploy(
    raw = Some(dd)
  )

  /**
    * Strip a deploy down to the fields we are using to seed the Deterministic name generator.
    * Because we enforce that a deployment must be unique on the user, timestamp pair, we leave
    * only those fields. This allows users to more readily pre-generate names for signing.
    */
  def stripDeployData(d: DeployData): DeployData =
    DeployData().withUser(d.user).withTimestamp(d.timestamp)
}<|MERGE_RESOLUTION|>--- conflicted
+++ resolved
@@ -441,13 +441,10 @@
     Time[F].currentMillis.map(
       now =>
         DeployData()
+          .withUser(ByteString.EMPTY)
           .withTimestamp(now)
-<<<<<<< HEAD
           .withSessionCode(ByteString.EMPTY)
-          .withPhloLimit(Integer.MAX_VALUE)
-=======
           .withGasLimit(Integer.MAX_VALUE)
->>>>>>> 55facda6
     )
 
   def basicDeploy[F[_]: Monad: Time](id: Int): F[Deploy] =
@@ -461,6 +458,7 @@
 
   def sourceDeploy(source: String, timestamp: Long, gasLimit: Long): DeployData =
     DeployData(
+      user = ByteString.EMPTY,
       timestamp = timestamp,
       sessionCode = ByteString.copyFromUtf8(source),
       gasLimit = gasLimit
@@ -471,22 +469,14 @@
       phloLimit: Long
   ): Deploy = ???
 
-<<<<<<< HEAD
-  def sourceDeploy(sessionCode: ByteString, timestamp: Long, phloLimit: Long): Deploy =
-=======
-  def termDeploy(timestamp: Long, gasLimit: Long): Deploy =
->>>>>>> 55facda6
+  def sourceDeploy(sessionCode: ByteString, timestamp: Long, gasLimit: Long): Deploy =
     Deploy(
       raw = Some(
         DeployData(
+          user = ByteString.EMPTY,
           timestamp = timestamp,
-<<<<<<< HEAD
-          //TODO raw Par previously
           sessionCode = sessionCode,
-          phloLimit = phloLimit
-=======
           gasLimit = gasLimit
->>>>>>> 55facda6
         )
       )
     )
