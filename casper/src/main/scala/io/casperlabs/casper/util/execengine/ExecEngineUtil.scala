package io.casperlabs.casper.util.execengine

import cats.effect._
import cats.implicits._
import cats.kernel.Monoid
import cats.data.NonEmptyList
import cats.effect.concurrent.Ref
import cats.{Foldable, Monad}
import com.google.protobuf.ByteString
import io.casperlabs.casper.DeploySelection.{
  CommutingDeploys,
  DeploySelection,
  DeploySelectionResult
}
import CommutingDeploys._
import io.casperlabs.casper._
import io.casperlabs.casper.consensus.state.{CLType, CLValue, Key, ProtocolVersion, StoredValue}
import io.casperlabs.casper.consensus.{state, Block, Bond, Deploy}
import io.casperlabs.casper.dag.DagOperations
import io.casperlabs.casper.util.execengine.ExecEngineUtil.StateHash
import io.casperlabs.casper.util.execengine.Op.{OpMap, OpMapAddComm}
import io.casperlabs.casper.util.{CasperLabsProtocol, ProtoUtil}
import io.casperlabs.casper.validation.Validation.BlockEffects
import io.casperlabs.catscontrib.MonadThrowable
import io.casperlabs.ipc._
import io.casperlabs.metrics.Metrics
import io.casperlabs.mempool.DeployBuffer
import io.casperlabs.models.{Message, SmartContractEngineError, DeployResult => _}
import io.casperlabs.shared.{Log, Sorting}
import io.casperlabs.smartcontracts.ExecutionEngineService
import io.casperlabs.storage.block.BlockStorage
import io.casperlabs.storage.dag.DagRepresentation
import io.casperlabs.storage.deploy.{DeployStorage, DeployStorageWriter}
import io.casperlabs.models.BlockImplicits._
import io.casperlabs.metrics.implicits._
import io.casperlabs.models.Message.{JRank, MainRank}
import io.casperlabs.smartcontracts.ExecutionEngineService.CommitResult

import scala.util.{Failure, Success}
import scala.util.Either

case class DeploysCheckpoint(
    preStateHash: StateHash,
    postStateHash: StateHash,
    bondedValidators: Seq[io.casperlabs.casper.consensus.Bond],
    deploysForBlock: Seq[Block.ProcessedDeploy],
    protocolVersion: state.ProtocolVersion,
    stageEffects: Map[Int, ExecEngineUtil.TransformMap]
)

object ExecEngineUtil {
  type StateHash = ByteString
  // A type signature of the `ExecutionEngineService.exec` endpoint.
  // Used in places where we only need `exec` method and we want to do "something" with it.
  // Like counting number of `exec` calls or tracking what effects were sent to EE (in case of `commit`).
  type EEExecFun[F[_]] = (
      ByteString, // Prestate hash
      Long,       // Block time
      Seq[DeployItem],
      state.ProtocolVersion
  ) => F[Either[Throwable, Seq[DeployResult]]]

  import io.casperlabs.smartcontracts.GrpcExecutionEngineService.EngineMetricsSource
  // A type signature of the `ExecutionEngineService.commit` endpoint.
  type EECommitFun[F[_]] = (
      ByteString,          // Prestate hash
      Seq[TransformEntry], // Effects to commit
      ProtocolVersion
  ) => F[Either[Throwable, ExecutionEngineService.CommitResult]]
  type TransformMap = Seq[TransformEntry]

  /** Commit effects against ExecutionEngine as described by `blockEffects`.
    *
    * Sends effects in an ordered sequence as defined by `stage` index of each batch in [[BlockEffects]].
    *
    * @param initPreStateHash initial pre-state hash
    * @param protocolVersion protocol version for ALL deploys' effects
    * @param blockEffects block's effects to commit.
    * @return Result of committing deploys. Returns the first error it encounters or last [[io.casperlabs.smartcontracts.ExecutionEngineService.CommitResult]].
    */
  def commitEffects[F[_]: MonadThrowable](
      initPreStateHash: ByteString,
      initBonds: Seq[Bond],
      protocolVersion: ProtocolVersion,
      blockEffects: BlockEffects
  )(implicit E: ExecutionEngineService[F]): F[ExecutionEngineService.CommitResult] =
    blockEffects.effects.toList.sortBy(_._1).foldM(CommitResult(initPreStateHash, initBonds)) {
      case (state, (_, transforms)) =>
        E.commit(state.postStateHash, transforms.toList, protocolVersion).rethrow
    }

  /** Given a set of chosen parents create a "deploy checkpoint".
    */
  def computeDeploysCheckpoint[F[_]: MonadThrowable: DeployStorage: DeployBuffer: Log: ExecutionEngineService: DeploySelection: Metrics](
      merged: MergeResult[TransformMap, Block],
      deployStream: fs2.Stream[F, Deploy],
      blocktime: Long,
      protocolVersion: state.ProtocolVersion,
      mainRank: MainRank,
      upgrades: Seq[ChainSpec.UpgradePoint]
  ): F[DeploysCheckpoint] = Metrics[F].timer("computeDeploysCheckpoint") {
    for {
      preStateHash <- computePrestate[F](merged, mainRank, upgrades).timer("computePrestate")
      DeploySelectionResult(commuting, conflicting, preconditionFailures) <- DeploySelection[F]
                                                                              .select(
                                                                                (
                                                                                  preStateHash,
                                                                                  blocktime,
                                                                                  protocolVersion,
                                                                                  deployStream
                                                                                )
                                                                              )
      _                             <- handleInvalidDeploys[F](preconditionFailures)
      (deploysForBlock, transforms) = ExecEngineUtil.unzipEffectsAndDeploys(commuting).unzip
      stageEffects                  = Map(0 -> transforms.flatten)
      parResult <- ExecutionEngineService[F]
                    .commit(preStateHash, stageEffects(0), protocolVersion)
                    .rethrow
      result <- NonEmptyList
                 .fromList(conflicting)
                 .fold(
                   // All deploys in the block commute.
                   DeploysCheckpoint(
                     preStateHash,
                     parResult.postStateHash,
                     parResult.bondedValidators,
                     deploysForBlock,
                     protocolVersion,
                     stageEffects
                   ).pure[F]
                 )( // Execute conflicting deploys in a sequence.
                   nelDeploys =>
                     execCommitSeqDeploys[F](
                       parResult.postStateHash,
                       blocktime,
                       protocolVersion,
                       nelDeploys
                     )(
                       (ExecutionEngineService[F].exec _),
                       (ExecutionEngineService[F].commit _)
                     ).map { sequentialResult =>
                         DeploysCheckpoint(
                           preStateHash,
                           sequentialResult.postStateHash,
                           sequentialResult.bondedValidators,
                           deploysForBlock ++ sequentialResult.deploysForBlock,
                           protocolVersion,
                           stageEffects |+| sequentialResult.stageEffects
                         )
                       }
                       .timer("commitDeploysSequentially")
                 )
    } yield result
  }

  /** Takes a list of deploys and executes them one after the other, using a post state hash of a previous
    * deploy as pre state hash of the current deploy.
    *
    * In essence, this simulates sequential execution EE should be providing natively.
    */
  protected[execengine] def execCommitSeqDeploys[F[_]: MonadThrowable: Log: Metrics: DeployStorage: DeployBuffer: ExecutionEngineService](
      prestateHash: ByteString,
      blocktime: Long,
      protocolVersion: state.ProtocolVersion,
      deploys: NonEmptyList[Deploy]
  )(eeExec: EEExecFun[F], eeCommit: EECommitFun[F]): F[DeploysCheckpoint] = {

    final case class State(
        preconditionFailures: List[PreconditionFailure],
        postStateHash: ByteString,
        blockEffects: Seq[Block.ProcessedDeploy],
        bondedValidators: Seq[io.casperlabs.casper.consensus.Bond],
        stageEffects: Map[Int, TransformMap]
    )

    object State {
      def init: State = State(List.empty, prestateHash, Seq.empty, Seq.empty, Map.empty)
    }

    // We have to move idx one to the right (start with `1`) as `0` is reserved for commuting deploys.
    val deploysWithStage = deploys.sortBy(_.getHeader.timestamp).zipWithIndex.map {
      case (deploy, idx) => deploy -> (idx + 1)
    }

    for {
      state <- deploysWithStage.foldLeftM(State.init) {
                case (state, (deploy, stage)) =>
                  execCommitParDeploys[F](
                    stage,
                    state.postStateHash,
                    blocktime,
                    protocolVersion,
                    CommutingDeploys(deploy)
                  )(
                    eeExec,
                    eeCommit
                  ).map {
                    case Left(preconditionFailures) =>
                      state.copy(
                        preconditionFailures = preconditionFailures ::: state.preconditionFailures
                      )
                    case Right(deploysCheckpoint) =>
                      state.copy(
                        postStateHash = deploysCheckpoint.postStateHash,
                        blockEffects = state.blockEffects ++ deploysCheckpoint.deploysForBlock,
                        bondedValidators = deploysCheckpoint.bondedValidators,
                        stageEffects = state.stageEffects |+| deploysCheckpoint.stageEffects
                      )
                  }
              }
      _ <- handleInvalidDeploys[F](state.preconditionFailures)
            .whenA(state.preconditionFailures.nonEmpty)
    } yield DeploysCheckpoint(
      prestateHash,
      state.postStateHash,
      state.bondedValidators,
      state.blockEffects,
      protocolVersion,
      state.stageEffects
    )
  }

<<<<<<< HEAD
=======
  /** Given a set of chosen parents create a "deploy checkpoint".
    */
  def computeDeploysCheckpoint[F[_]: MonadThrowable: DeployStorage: DeployBuffer: Log: ExecutionEngineService: DeploySelection: Metrics](
      merged: MergeResult[TransformMap, Block],
      deployStream: fs2.Stream[F, Deploy],
      blocktime: Long,
      protocolVersion: state.ProtocolVersion,
      mainRank: MainRank,
      maxBlockSizeBytes: Int,
      upgrades: Seq[ChainSpec.UpgradePoint]
  ): F[DeploysCheckpoint] = Metrics[F].timer("computeDeploysCheckpoint") {
    for {
      preStateHash <- computePrestate[F](merged, mainRank, upgrades).timer("computePrestate")
      DeploySelectionResult(commuting, conflicting, preconditionFailures) <- DeploySelection[F]
                                                                              .select(
                                                                                preStateHash,
                                                                                blocktime,
                                                                                protocolVersion,
                                                                                maxBlockSizeBytes,
                                                                                deployStream
                                                                              )
      _                             <- handleInvalidDeploys[F](preconditionFailures)
      (deploysForBlock, transforms) = ExecEngineUtil.unzipEffectsAndDeploys(commuting).unzip
      stageEffects                  = Map(0 -> transforms.flatten)
      parResult <- ExecutionEngineService[F]
                    .commit(preStateHash, stageEffects(0), protocolVersion)
                    .rethrow
      result <- NonEmptyList
                 .fromList(conflicting)
                 .fold(
                   // All deploys in the block commute.
                   DeploysCheckpoint(
                     preStateHash,
                     parResult.postStateHash,
                     parResult.bondedValidators,
                     deploysForBlock,
                     protocolVersion,
                     stageEffects
                   ).pure[F]
                 )( // Execute conflicting deploys in a sequence.
                   nelDeploys =>
                     execCommitSeqDeploys[F](
                       parResult.postStateHash,
                       blocktime,
                       protocolVersion,
                       nelDeploys
                     )(
                       (ExecutionEngineService[F].exec _),
                       (ExecutionEngineService[F].commit _)
                     ).map { sequentialResult =>
                         DeploysCheckpoint(
                           preStateHash,
                           sequentialResult.postStateHash,
                           sequentialResult.bondedValidators,
                           deploysForBlock ++ sequentialResult.deploysForBlock,
                           protocolVersion,
                           stageEffects |+| sequentialResult.stageEffects
                         )
                       }
                       .timer("commitDeploysSequentially")
                 )
    } yield result
  }

>>>>>>> 5b62a7cd
  // Discard deploys that will never be included because they failed some precondition.
  // If we traveled back on the DAG (due to orphaned block) and picked a deploy to be included
  // in the past of the new fork, it wouldn't hit this as the nonce would be what we expect.
  // Then if a block gets finalized and we remove the deploys it contains, and _then_ one of them
  // turns up again for some reason, we'll treat it again as a pending deploy and try to include it.
  // At that point the EE will discard it as the nonce is in the past and we'll drop it here.
  def handleInvalidDeploys[F[_]: MonadThrowable: DeployStorage: DeployBuffer: Log: Metrics](
      invalidDeploys: List[PreconditionFailure]
  ): F[Unit] = Metrics[F].timer("handleInvalidDeploys") {
    for {
      _ <- invalidDeploys.traverse { d =>
            // Log precondition failures as we will be getting rid of them.
            Log[F].warn(
              s"${PrettyPrinter.buildString(d.deploy.deployHash) -> "deploy"} failed precondition error: ${d.errorMessage}"
            )
          }
      _ <- DeployBuffer[F].discardDeploys(
            invalidDeploys.map(d => (d.deploy.deployHash, d.errorMessage))
          )
    } yield ()
  }

  /** Compute the post state hash of the merged state, which is to be the pre-state
    * of the block we are creating or validating, by committing all the changes of
    * the secondary parents they made on top of the main parent. Then apply any
    * upgrades which were activated at the point we are building the next block on.
    */
  def computePrestate[F[_]: MonadThrowable: ExecutionEngineService: Log](
      merged: MergeResult[TransformMap, Block],
      rank: MainRank, // Rank of the block we are creating on top of the parents; can be way ahead because of justifications.
      upgrades: Seq[ChainSpec.UpgradePoint]
  ): F[StateHash] = {
    val mergedStateHash: F[StateHash] = merged match {
      case MergeResult.EmptyMerge =>
        ExecutionEngineService[F].emptyStateHash.pure[F] //no parents

      case MergeResult.Result(soleParent, _, others) if others.isEmpty =>
        ProtoUtil.postStateHash(soleParent).pure[F] //single parent

      case MergeResult.Result(initParent, nonFirstParentsCombinedEffect, _) => //multiple parents
        val prestate        = ProtoUtil.postStateHash(initParent)
        val protocolVersion = initParent.getHeader.getProtocolVersion
        ExecutionEngineService[F]
          .commit(prestate, nonFirstParentsCombinedEffect, protocolVersion)
          .rethrow
          .map(_.postStateHash)
    }

    mergedStateHash.flatMap { postStateHash =>
      if (merged.parents.nonEmpty) {
        val protocolVersion = merged.parents.head.getHeader.getProtocolVersion
        val maxRank         = merged.parents.map(_.getHeader.mainRank).max

        val activatedUpgrades = upgrades.filter { u =>
          maxRank < u.getActivationPoint.rank && u.getActivationPoint.rank <= rank
        }
        activatedUpgrades.toList.foldLeftM(postStateHash) {
          case (postStateHash, upgrade) =>
            Log[F].info(s"Applying upgrade ${upgrade.getProtocolVersion}") *>
              ExecutionEngineService[F]
                .upgrade(postStateHash, upgrade, protocolVersion)
                .rethrow
                .map(_.postStateHash)
          // NOTE: We are dropping the effects here, so they won't be part of the block.
        }
      } else {
        postStateHash.pure[F]
      }
    }
  }

  /** Chooses a set of commuting effects.
    *
    * Set is a FIFO one - the very first commuting effect will be chosen,
    * meaning even if there's a larger set of commuting effect later in that list
    * they will be rejected.
    *
    * @param deployEffects List of effects that deploy made on the GlobalState.
    *
    * @return List of deploy effects that commute.
    */
  //TODO: Logic for picking the commuting group? Prioritize highest revenue? Try to include as many deploys as possible?
  def findCommutingEffects(
      deployEffects: Seq[DeployEffects]
  ): List[DeployEffects] =
    deployEffects match {
      case Nil => Nil
      case list =>
        val (result, _) =
          list.foldLeft((List.empty[DeployEffects] -> Map.empty[state.Key, Op])) {
            case (unchanged @ (acc, totalOps), next) =>
              val ops = Op.fromIpcEntry(next.effects.opMap)
              if (totalOps ~ ops)
                (next :: acc, totalOps + ops)
              else
                unchanged
          }
        result
    }

  def isGenesisLike[F[_]: ExecutionEngineService](block: Block): Boolean =
    block.getHeader.parentHashes.isEmpty &&
      block.getHeader.getState.preStateHash == ExecutionEngineService[F].emptyStateHash

  /** Runs deploys from the block and returns the effects they make.
    *
    * @param block Block to run.
    * @param prestate prestate hash of the GlobalState on top of which to run deploys.
    * @return Effects of running deploys from the block
    */
  def effectsForBlock[F[_]: Sync: ExecutionEngineService: BlockStorage: CasperLabsProtocol](
      block: Block,
      prestate: StateHash
  ): F[BlockEffects] = {
    val deploysGrouped = ProtoUtil.deploys(block)
    val blocktime      = block.getHeader.timestamp

    if (block.isGenesisLike) {
      // The new Genesis definition is that there's a chain spec that everyone's supposed to
      // execute on their own and they aren't passed around to be executed.
      BlockStorage[F].get(block.blockHash).flatMap {
        case None =>
          MonadThrowable[F].raiseError(
            new IllegalStateException(
              s"Block ${PrettyPrinter.buildString(block.blockHash)} looks like a Genesis based on a ChainSpec but it cannot be found in storage."
            )
          )
        case Some(genesis) =>
          BlockEffects(genesis.blockEffects.map(se => (se.stage, se.effects)).toMap).pure[F]
      }
    } else {
      for {
        protocolVersion <- CasperLabsProtocol[F].protocolFromBlock(block)
        effectsRef      <- Ref[F].of(Map.empty[Int, Seq[TransformEntry]])
        _ <- deploysGrouped.toList.sortBy(_._1).foldLeftM(prestate) {
              case (preStateHash, (stage, deploys)) =>
                val eeCommitCaptureEffects: EECommitFun[F] =
                  (preState, transforms, protocol) =>
                    for {
                      _ <- effectsRef.update(_.updated(stage, transforms))
                      commitResult <- ExecutionEngineService[F].commit(
                                       preState,
                                       transforms,
                                       protocol
                                     )
                    } yield commitResult

                execCommitParDeploys[F](
                  stage,
                  preStateHash,
                  blocktime,
                  protocolVersion,
                  CommutingDeploys(deploys.map(_.deploy.get))
                )(
                  ExecutionEngineService[F].exec _,
                  eeCommitCaptureEffects
                ).flatMap {
                    case Left(_) =>
                      MonadThrowable[F].raiseError[DeploysCheckpoint](
                        new IllegalArgumentException(
                          s"Block ${PrettyPrinter.buildString(block.blockHash)} contained deploys that failed with PreconditionFailure error."
                        )
                      )
                    case Right(dc) => dc.pure[F]
                  }
                  .map(_.postStateHash)
            }

        blockEffects <- effectsRef.get.map(BlockEffects(_))
      } yield blockEffects
    }
  }

  /**
    * Sends a group of commuting deploys to EE.exec endpoint and then commits their effects.
    * Any error is raised to `MonadThrowable` context.
    *
    * Returns either a list of precondition failures if any of the deploys fail execution,
    * or result of committing the effects.
    */
  protected[execengine] def execCommitParDeploys[F[_]: MonadThrowable](
      stage: Int,
      prestate: ByteString,
      blocktime: Long,
      protocolVersion: state.ProtocolVersion,
      deploys: CommutingDeploys
  )(
      eeExec: EEExecFun[F],
      eeCommit: EECommitFun[F]
  ): F[Either[List[PreconditionFailure], DeploysCheckpoint]] =
    eeExecuteDeploys[F](prestate, blocktime, deploys.getDeploys.toList, protocolVersion)(eeExec)
      .flatMap { results =>
        val (failures, deployEffects) = ProcessedDeployResult.split(results)
        if (failures.nonEmpty)
          failures.asLeft[DeploysCheckpoint].pure[F]
        else {
          val (deploysForBlock, transforms) = ExecEngineUtil
            .unzipEffectsAndDeploys(deployEffects, stage)
            .unzip
          val transformMap = transforms.flatten
          eeCommit(prestate, transformMap, protocolVersion).rethrow
            .map { commitResult =>
              DeploysCheckpoint(
                prestate,
                commitResult.postStateHash,
                commitResult.bondedValidators,
                deploysForBlock,
                protocolVersion,
                Map(stage -> transformMap)
              ).asRight[List[PreconditionFailure]]
            }
        }
      }

  /** Executes set of deploys using provided `eeExec` function.
    *
    * @return List of execution results.
    */
  def eeExecuteDeploys[F[_]: MonadThrowable](
      prestate: StateHash,
      blocktime: Long,
      deploys: Seq[Deploy],
      protocolVersion: state.ProtocolVersion
  )(eeExec: EEExecFun[F]): F[List[ProcessedDeployResult]] = {
    val (eeDeploys, goodDeploys, badArgs) =
      deploys.foldLeft(
        (Vector.empty[DeployItem], Vector.empty[Deploy], Vector.empty[PreconditionFailure])
      ) {
        case ((eeAcc, goodAcc, failAcc), deploy) =>
          ProtoUtil.deployDataToEEDeploy(deploy) match {
            case Failure(err) =>
              val updated = failAcc :+ PreconditionFailure(deploy, err.getMessage)
              (eeAcc, goodAcc, updated)

            case Success(ipcDeploy) =>
              (eeAcc :+ ipcDeploy, goodAcc :+ deploy, failAcc)
          }
      }

    for {
      results <- eeExec(prestate, blocktime, eeDeploys, protocolVersion).rethrow
      _ <- MonadThrowable[F]
            .raiseError[List[ProcessedDeployResult]](
              SmartContractEngineError(
                s"Unexpected number of results (${results.size} vs ${goodDeploys.size} expected."
              )
            )
            .whenA(results.size != goodDeploys.size)
    } yield zipDeploysResults(goodDeploys, results) ++ badArgs
  }

  def zipDeploysResults(
      deploys: Seq[Deploy],
      results: Seq[DeployResult]
  ): List[ProcessedDeployResult] =
    deploys.zip(results).map((ProcessedDeployResult.apply _).tupled).toList

  def unzipEffectsAndDeploys(
      commutingEffects: Seq[DeployEffects],
      stage: Int = 0
  ): Seq[(Block.ProcessedDeploy, Seq[TransformEntry])] =
    commutingEffects map {
      case ExecutionSuccessful(deploy, effects, cost) =>
        Block.ProcessedDeploy(
          Some(deploy),
          cost,
          false,
          stage = stage
        ) -> effects.transformMap
      case ExecutionError(deploy, error, effects, cost) =>
        Block.ProcessedDeploy(
          Some(deploy),
          cost,
          true,
          utils.deployErrorsShow.show(error),
          stage = stage
        ) -> effects.transformMap
    }

  def merge[F[_]: MonadThrowable: BlockStorage: Metrics](
      candidateParentBlocks: NonEmptyList[Message],
      dag: DagRepresentation[F]
  ): F[MergeResult.Result[TransformMap, Block]] = {

    // TODO: These things should be part of the validation.
    def getParent(child: ByteString, parent: ByteString): F[Message.Block] =
      dag.lookup(parent) flatMap {
        case Some(block: Message.Block) =>
          block.pure[F]
        case Some(_: Message.Ballot) =>
          MonadThrowable[F].raiseError(
            new IllegalStateException(
              s"${PrettyPrinter.buildString(child)} has a ballot as a parent: ${PrettyPrinter.buildString(parent)}"
            )
          )
        case None =>
          MonadThrowable[F].raiseError(
            new IllegalStateException(
              s"${PrettyPrinter.buildString(child)} has missing parent: ${PrettyPrinter.buildString(parent)}"
            )
          )
      }

    def getParents(msg: Message): F[List[Message.Block]] =
      msg match {
        case block: Message.Block =>
          block.parents.toList.traverse(getParent(msg.messageHash, _))

        case ballot: Message.Ballot =>
          getParent(msg.messageHash, ballot.parentBlock).map(List(_))
      }

    def getEffects(blockMeta: Message.Block): F[Option[TransformMap]] =
      BlockStorage[F]
        .get(blockMeta.messageHash)
        .map(_.map { blockWithTransforms =>
          val blockHash  = blockWithTransforms.getBlockMessage.blockHash
          val transforms = blockWithTransforms.blockEffects.flatMap(_.effects)
          // To avoid the possibility of duplicate deploys, pretend that a deploy
          // writes to its own deploy hash, to generate conflicts between blocks
          // that have the same deploy in their bodies.
          val deployHashTransforms =
            blockWithTransforms.getBlockMessage.getBody.deploys.map(_.getDeploy).map {
              deploy =>
                val key: Key     = Key(Key.Value.Hash(Key.Hash(deploy.deployHash)))
                val tyU8: CLType = CLType(CLType.Variants.SimpleType(CLType.Simple.U8))
                val tyByteArray32: CLType =
                  CLType(CLType.Variants.FixedListType(CLType.FixedList(Some(tyU8), 32)))
                val blockHashValue: CLValue = CLValue(Some(tyByteArray32), blockHash)
                val transform = Transform(
                  Transform.TransformInstance
                    .Write(TransformWrite().withValue(StoredValue().withClValue(blockHashValue)))
                )
                TransformEntry().withKey(key).withTransform(transform)
            }

          transforms ++ deployHashTransforms
        })

    def toOps(t: TransformMap): OpMap[state.Key] = Op.fromTransforms(t)

    implicit val messageOrder: cats.kernel.Order[Message.Block] = cats.kernel.Order.fromOrdering(
      Ordering.by[Message.Block, ByteString](_.messageHash)(Sorting.byteStringOrdering)
    )

    import io.casperlabs.shared.Sorting.messageSummaryOrdering
    for {
      candidateParents <- candidateParentBlocks
                           .traverse {
                             case block: Message.Block =>
                               block.pure[F]
                             case ballot: Message.Ballot =>
                               getParent(ballot.messageHash, ballot.parentBlock)
                           }
                           .map(_.distinct)
      merged <- abstractMerge[F, TransformMap, Message.Block, state.Key](
                 candidateParents,
                 getParents,
                 getEffects,
                 toOps
               )
      // TODO: Aren't these parents already in `candidateParentBlocks`?
      blocks <- merged.parents.traverse(block => ProtoUtil.unsafeGetBlock[F](block.messageHash))
      _      <- Metrics[F].record("mergedBlocks", blocks.size.toLong)
    } yield MergeResult.Result(blocks.head, merged.nonFirstParentsCombinedEffect, blocks.tail)
  }
  implicit val TransformMapMonoid: Monoid[TransformMap] = new Monoid[TransformMap] {
    def combine(t1: TransformMap, t2: TransformMap): TransformMap = t1 ++ t2

    def empty: TransformMap = Nil
  }

  /** Computes the largest commuting sub-set of blocks from the `candidateParents` along with an effect which
    * can be used to find the combined post-state of those commuting blocks.
    *
    * @tparam F effect type (a la tagless final)
    * @tparam T type for transforms (i.e. effects deploys create when executed)
    * @tparam A type for "blocks". Order must be a topological order of the DAG blocks form
    * @tparam K type for keys specifying what a transform is applied to (equal to state.Key in production)
    * @param candidates "blocks" to attempt to merge
    * @param parents    function for computing the parents of a "block" (equal to _.parents in production)
    * @param effect     function for computing the transforms of a block (looks up the transaforms from the blockstorage in production)
    * @param toOps      function for converting transforms into the OpMap, which is then used for commutativity checking
    * @return an instance of the MergeResult class. It is either an `EmptyMerge` (which only happens when `candidates` is empty)
    *         or a `Result` which contains the "first parent" (the who's post-state will be used to apply the effects to obtain
    *         the merged post-state), the combined effect of all parents apart from the first (i.e. this effect will give
    *         the combined post state for all chosen commuting blocks when applied to the post-state of the first chosen block),
    *         and the list of the additional chosen parents apart from the first.
    */
  def abstractMerge[F[_]: Monad, T: Monoid, A: Ordering, K](
      candidates: NonEmptyList[A],
      parents: A => F[List[A]],
      effect: A => F[Option[T]],
      toOps: T => OpMap[K]
  ): F[MergeResult.Result[T, A]] = {
    val n               = candidates.length
    val candidateVector = candidates.toList.toVector

    def netEffect(blocks: Vector[A]): F[T] =
      blocks
        .traverse(block => effect(block))
        .map(va => Foldable[Vector].fold(va.flatten))

    if (n == 1) {
      MergeResult.Result[T, A](candidates.head, Monoid[T].empty, Vector.empty).pure[F]
    } else
      for {
        uncommonAncestors <- DagOperations
                              .abstractUncommonAncestors[F, A](candidateVector, parents)

        // collect uncommon ancestors based on which candidate they are an ancestor of
        groups = uncommonAncestors
          .foldLeft(Vector.fill(n)(Vector.empty[A]).zipWithIndex) {
            case (acc, (block, ancestry)) =>
              acc.map {
                case (group, index) =>
                  val newGroup = if (ancestry.contains(index)) group :+ block else group
                  newGroup -> index
              }
          } // sort in topological order to combine effects in the right order
          .map { case (group, _) => group.sorted }

        // always choose the first parent
        initChosen      = Vector(0)
        initChosenGroup = groups(0)
        // effects chosen apart from the first parent
        initNonFirstEffect = Monoid[T].empty

        chosen <- (1 until n).toList
                   .foldM[F, (Vector[Int], Vector[A], T)](
                     (initChosen, initChosenGroup, initNonFirstEffect)
                   ) {
                     case (
                         unchanged @ (chosenSet, chosenGroup, chosenNonFirstEffect),
                         candidate
                         ) =>
                       val candidateGroup = groups(candidate)
                         .filterNot { // remove ancestors already included in the chosenSet
                           block =>
                             val ancestry = uncommonAncestors(block)
                             chosenSet.exists(i => ancestry.contains(i))
                         }

                       val chosenEffectF = netEffect(
                         // remove ancestors already included in the candidate itself
                         chosenGroup.filterNot { block =>
                           uncommonAncestors(block).contains(candidate)
                         }
                       )

                       // if candidate commutes with chosen set, then included, otherwise do not include it
                       chosenEffectF.flatMap { chosenEffect =>
                         netEffect(candidateGroup).map { candidateEffect =>
                           if (toOps(chosenEffect) ~ toOps(candidateEffect))
                             (
                               chosenSet :+ candidate,
                               chosenGroup ++ candidateGroup,
                               Monoid[T].combine(chosenNonFirstEffect, candidateEffect)
                             )
                           else
                             unchanged
                         }
                       }
                   }
        // The effect we return is the one which would be applied onto the first parent's
        // post-state, so we do not include the first parent in the effect.
        (chosenParents, _, nonFirstEffect) = chosen
        candidateVector                    = candidates.toList.toVector
        blocks                             = chosenParents.map(i => candidateVector(i))
        // We only keep secondary parents which are not related in any way to other candidates.
        // Note: a block is not found in `uncommonAncestors` if it is common to all
        // candidates, so we cannot assume it is present.
        nonFirstParents = blocks.tail
          .filter(block => uncommonAncestors.get(block).fold(false)(_.size == 1))
      } yield MergeResult.Result[T, A](blocks.head, nonFirstEffect, nonFirstParents)
  }

  sealed trait MergeResult[+T, +A] {
    self =>
    def parents: Vector[A] = self match {
      case MergeResult.EmptyMerge            => Vector.empty[A]
      case MergeResult.Result(head, _, tail) => head +: tail
    }

    def transform: Option[T] = self match {
      case MergeResult.EmptyMerge      => None
      case MergeResult.Result(_, t, _) => Some(t)
    }
  }

  case class InvalidDeploys(
      preconditionFailures: List[PreconditionFailure]
  )

  object MergeResult {

    def empty[T, A]: MergeResult[T, A] = EmptyMerge

    def result[T, A](
        firstParent: A,
        nonFirstParentsCombinedEffect: T,
        nonFirstParents: Vector[A]
    ): MergeResult[T, A] = Result(firstParent, nonFirstParentsCombinedEffect, nonFirstParents)

    case class Result[T, A](
        firstParent: A,
        nonFirstParentsCombinedEffect: T,
        nonFirstParents: Vector[A]
    ) extends MergeResult[T, A]

    case object EmptyMerge extends MergeResult[Nothing, Nothing]
  }
}<|MERGE_RESOLUTION|>--- conflicted
+++ resolved
@@ -89,139 +89,6 @@
         E.commit(state.postStateHash, transforms.toList, protocolVersion).rethrow
     }
 
-  /** Given a set of chosen parents create a "deploy checkpoint".
-    */
-  def computeDeploysCheckpoint[F[_]: MonadThrowable: DeployStorage: DeployBuffer: Log: ExecutionEngineService: DeploySelection: Metrics](
-      merged: MergeResult[TransformMap, Block],
-      deployStream: fs2.Stream[F, Deploy],
-      blocktime: Long,
-      protocolVersion: state.ProtocolVersion,
-      mainRank: MainRank,
-      upgrades: Seq[ChainSpec.UpgradePoint]
-  ): F[DeploysCheckpoint] = Metrics[F].timer("computeDeploysCheckpoint") {
-    for {
-      preStateHash <- computePrestate[F](merged, mainRank, upgrades).timer("computePrestate")
-      DeploySelectionResult(commuting, conflicting, preconditionFailures) <- DeploySelection[F]
-                                                                              .select(
-                                                                                (
-                                                                                  preStateHash,
-                                                                                  blocktime,
-                                                                                  protocolVersion,
-                                                                                  deployStream
-                                                                                )
-                                                                              )
-      _                             <- handleInvalidDeploys[F](preconditionFailures)
-      (deploysForBlock, transforms) = ExecEngineUtil.unzipEffectsAndDeploys(commuting).unzip
-      stageEffects                  = Map(0 -> transforms.flatten)
-      parResult <- ExecutionEngineService[F]
-                    .commit(preStateHash, stageEffects(0), protocolVersion)
-                    .rethrow
-      result <- NonEmptyList
-                 .fromList(conflicting)
-                 .fold(
-                   // All deploys in the block commute.
-                   DeploysCheckpoint(
-                     preStateHash,
-                     parResult.postStateHash,
-                     parResult.bondedValidators,
-                     deploysForBlock,
-                     protocolVersion,
-                     stageEffects
-                   ).pure[F]
-                 )( // Execute conflicting deploys in a sequence.
-                   nelDeploys =>
-                     execCommitSeqDeploys[F](
-                       parResult.postStateHash,
-                       blocktime,
-                       protocolVersion,
-                       nelDeploys
-                     )(
-                       (ExecutionEngineService[F].exec _),
-                       (ExecutionEngineService[F].commit _)
-                     ).map { sequentialResult =>
-                         DeploysCheckpoint(
-                           preStateHash,
-                           sequentialResult.postStateHash,
-                           sequentialResult.bondedValidators,
-                           deploysForBlock ++ sequentialResult.deploysForBlock,
-                           protocolVersion,
-                           stageEffects |+| sequentialResult.stageEffects
-                         )
-                       }
-                       .timer("commitDeploysSequentially")
-                 )
-    } yield result
-  }
-
-  /** Takes a list of deploys and executes them one after the other, using a post state hash of a previous
-    * deploy as pre state hash of the current deploy.
-    *
-    * In essence, this simulates sequential execution EE should be providing natively.
-    */
-  protected[execengine] def execCommitSeqDeploys[F[_]: MonadThrowable: Log: Metrics: DeployStorage: DeployBuffer: ExecutionEngineService](
-      prestateHash: ByteString,
-      blocktime: Long,
-      protocolVersion: state.ProtocolVersion,
-      deploys: NonEmptyList[Deploy]
-  )(eeExec: EEExecFun[F], eeCommit: EECommitFun[F]): F[DeploysCheckpoint] = {
-
-    final case class State(
-        preconditionFailures: List[PreconditionFailure],
-        postStateHash: ByteString,
-        blockEffects: Seq[Block.ProcessedDeploy],
-        bondedValidators: Seq[io.casperlabs.casper.consensus.Bond],
-        stageEffects: Map[Int, TransformMap]
-    )
-
-    object State {
-      def init: State = State(List.empty, prestateHash, Seq.empty, Seq.empty, Map.empty)
-    }
-
-    // We have to move idx one to the right (start with `1`) as `0` is reserved for commuting deploys.
-    val deploysWithStage = deploys.sortBy(_.getHeader.timestamp).zipWithIndex.map {
-      case (deploy, idx) => deploy -> (idx + 1)
-    }
-
-    for {
-      state <- deploysWithStage.foldLeftM(State.init) {
-                case (state, (deploy, stage)) =>
-                  execCommitParDeploys[F](
-                    stage,
-                    state.postStateHash,
-                    blocktime,
-                    protocolVersion,
-                    CommutingDeploys(deploy)
-                  )(
-                    eeExec,
-                    eeCommit
-                  ).map {
-                    case Left(preconditionFailures) =>
-                      state.copy(
-                        preconditionFailures = preconditionFailures ::: state.preconditionFailures
-                      )
-                    case Right(deploysCheckpoint) =>
-                      state.copy(
-                        postStateHash = deploysCheckpoint.postStateHash,
-                        blockEffects = state.blockEffects ++ deploysCheckpoint.deploysForBlock,
-                        bondedValidators = deploysCheckpoint.bondedValidators,
-                        stageEffects = state.stageEffects |+| deploysCheckpoint.stageEffects
-                      )
-                  }
-              }
-      _ <- handleInvalidDeploys[F](state.preconditionFailures)
-            .whenA(state.preconditionFailures.nonEmpty)
-    } yield DeploysCheckpoint(
-      prestateHash,
-      state.postStateHash,
-      state.bondedValidators,
-      state.blockEffects,
-      protocolVersion,
-      state.stageEffects
-    )
-  }
-
-<<<<<<< HEAD
-=======
   /** Given a set of chosen parents create a "deploy checkpoint".
     */
   def computeDeploysCheckpoint[F[_]: MonadThrowable: DeployStorage: DeployBuffer: Log: ExecutionEngineService: DeploySelection: Metrics](
@@ -286,7 +153,73 @@
     } yield result
   }
 
->>>>>>> 5b62a7cd
+  /** Takes a list of deploys and executes them one after the other, using a post state hash of a previous
+    * deploy as pre state hash of the current deploy.
+    *
+    * In essence, this simulates sequential execution EE should be providing natively.
+    */
+  protected[execengine] def execCommitSeqDeploys[F[_]: MonadThrowable: Log: Metrics: DeployStorage: DeployBuffer: ExecutionEngineService](
+      prestateHash: ByteString,
+      blocktime: Long,
+      protocolVersion: state.ProtocolVersion,
+      deploys: NonEmptyList[Deploy]
+  )(eeExec: EEExecFun[F], eeCommit: EECommitFun[F]): F[DeploysCheckpoint] = {
+
+    final case class State(
+        preconditionFailures: List[PreconditionFailure],
+        postStateHash: ByteString,
+        blockEffects: Seq[Block.ProcessedDeploy],
+        bondedValidators: Seq[io.casperlabs.casper.consensus.Bond],
+        stageEffects: Map[Int, TransformMap]
+    )
+
+    object State {
+      def init: State = State(List.empty, prestateHash, Seq.empty, Seq.empty, Map.empty)
+    }
+
+    // We have to move idx one to the right (start with `1`) as `0` is reserved for commuting deploys.
+    val deploysWithStage = deploys.sortBy(_.getHeader.timestamp).zipWithIndex.map {
+      case (deploy, idx) => deploy -> (idx + 1)
+    }
+
+    for {
+      state <- deploysWithStage.foldLeftM(State.init) {
+                case (state, (deploy, stage)) =>
+                  execCommitParDeploys[F](
+                    stage,
+                    state.postStateHash,
+                    blocktime,
+                    protocolVersion,
+                    CommutingDeploys(deploy)
+                  )(
+                    eeExec,
+                    eeCommit
+                  ).map {
+                    case Left(preconditionFailures) =>
+                      state.copy(
+                        preconditionFailures = preconditionFailures ::: state.preconditionFailures
+                      )
+                    case Right(deploysCheckpoint) =>
+                      state.copy(
+                        postStateHash = deploysCheckpoint.postStateHash,
+                        blockEffects = state.blockEffects ++ deploysCheckpoint.deploysForBlock,
+                        bondedValidators = deploysCheckpoint.bondedValidators,
+                        stageEffects = state.stageEffects |+| deploysCheckpoint.stageEffects
+                      )
+                  }
+              }
+      _ <- handleInvalidDeploys[F](state.preconditionFailures)
+            .whenA(state.preconditionFailures.nonEmpty)
+    } yield DeploysCheckpoint(
+      prestateHash,
+      state.postStateHash,
+      state.bondedValidators,
+      state.blockEffects,
+      protocolVersion,
+      state.stageEffects
+    )
+  }
+
   // Discard deploys that will never be included because they failed some precondition.
   // If we traveled back on the DAG (due to orphaned block) and picked a deploy to be included
   // in the past of the new fork, it wouldn't hit this as the nonce would be what we expect.
