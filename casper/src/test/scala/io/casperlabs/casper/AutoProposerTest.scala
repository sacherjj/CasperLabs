package io.casperlabs.casper

import cats.effect._
import cats.effect.concurrent._
import cats.implicits._
import com.google.protobuf.ByteString
import io.casperlabs.casper.Estimator.Validator
import io.casperlabs.casper.MultiParentCasperImpl.Broadcaster
import io.casperlabs.casper.MultiParentCasperRef.MultiParentCasperRef
import io.casperlabs.casper.consensus._
import io.casperlabs.metrics.Metrics
import io.casperlabs.models.{ArbitraryConsensus, Weight}
import io.casperlabs.shared.{Log, Time}
import io.casperlabs.storage.deploy.{
  DeployStorage,
  DeployStorageReader,
  DeployStorageWriter,
  MockDeployStorage
}
import monix.eval.Task
import monix.execution.Scheduler
import org.scalacheck.Arbitrary.arbitrary
import org.scalatest._

import scala.concurrent.duration._

class AutoProposerTest extends FlatSpec with Matchers with ArbitraryConsensus {

  import AutoProposerTest._

  implicit val cc = ConsensusConfig()

  def sampleDeployData = sample(arbitrary[consensus.Deploy])

  behavior of "AutoProposer"

  val waitForCheck = Timer[Task].sleep(10 * DefaultCheckInterval)

  it should "propose if more than acc-count deploys are accumulated within acc-interval" in TestFixture(
    accInterval = 5.seconds,
    accCount = 2
  ) { _ => implicit casperRef => implicit deployStorage =>
    for {
      casper <- MockMultiParentCasper[Task]
      _      <- casper.deploy(sampleDeployData)
      _      <- waitForCheck
      _      = casper.proposalCount shouldBe 0
      _      <- casper.deploy(sampleDeployData)
      _      <- waitForCheck
      _      = casper.proposalCount shouldBe 1
    } yield ()
  }

  it should "propose if less than acc-count deploys are accumulated after acc-interval" in TestFixture(
    accInterval = 250.millis,
    accCount = 10
  ) { _ => implicit casperRef => implicit deployStorage =>
    for {
      casper <- MockMultiParentCasper[Task]
      _      <- casper.deploy(sampleDeployData)
      _      <- waitForCheck
      _      = casper.proposalCount shouldBe 0
      _      <- Timer[Task].sleep(1.second)
      _      = casper.proposalCount shouldBe 1
    } yield ()
  }

  it should "not propose if none of the thresholds are reached" in TestFixture(
    accInterval = 1.second,
    accCount = 2
  ) { _ => implicit casperRef => implicit deployStorage =>
    for {
      casper <- MockMultiParentCasper[Task]
      _      <- casper.deploy(sampleDeployData)
      _      <- waitForCheck
      _      = casper.proposalCount shouldBe 0
    } yield ()
  }

  it should "not propose if there are no new deploys" in TestFixture(
    accInterval = 1.second,
    accCount = 1
  ) { _ => implicit casperRef => implicit deployStorage =>
    for {
      casper <- MockMultiParentCasper[Task]
      d1     = sampleDeployData
      _      <- casper.deploy(d1)
      _      <- waitForCheck
      _      = casper.proposalCount shouldBe 1
      _      <- casper.deploy(d1)
      _      <- waitForCheck
      _      = casper.proposalCount shouldBe 1
      d2     = sampleDeployData
      _      <- casper.deploy(d2)
      _      <- waitForCheck
      _      = casper.proposalCount shouldBe 2
    } yield ()
  }

  it should "not stop if the proposal fails" in TestFixture(
    accInterval = 1.second,
    accCount = 1
  ) { _ => implicit casperRef => implicit deployStorage =>
    val defectiveCasper = new MockMultiParentCasper[Task]() {
      override def createBlock: Task[CreateBlockStatus] =
        throw new RuntimeException("Oh no!")
    }
    for {
      _      <- MultiParentCasperRef[Task].set(defectiveCasper)
      _      <- defectiveCasper.deploy(sampleDeployData)
      _      <- waitForCheck
      casper <- MockMultiParentCasper[Task]
      _      <- casper.deploy(sampleDeployData)
      _      <- waitForCheck
      _      = casper.proposalCount shouldBe 1
    } yield ()
  }

}

object AutoProposerTest {
  import Scheduler.Implicits.global
  import io.casperlabs.storage.dag.DagRepresentation
<<<<<<< HEAD
  implicit val log     = Log.NOPLog[Task]
  implicit val metrics = new Metrics.MetricsNOP[Task]()
=======
  implicit val log         = new Log.NOPLog[Task]()
  implicit val metrics     = new Metrics.MetricsNOP[Task]()
  implicit val broadcaster = Broadcaster.noop[Task]
>>>>>>> 665475ea

  implicit val time = new Time[Task] {
    val timer                                       = implicitly[Timer[Task]]
    def currentMillis: Task[Long]                   = timer.clock.realTime(MILLISECONDS)
    def nanoTime: Task[Long]                        = timer.clock.monotonic(NANOSECONDS)
    def sleep(duration: FiniteDuration): Task[Unit] = timer.sleep(duration)
  }

  val DefaultCheckInterval = 25.millis

  object TestFixture {
    def apply(
        checkInterval: FiniteDuration = DefaultCheckInterval,
        accInterval: FiniteDuration,
        accCount: Int
    )(
        f: AutoProposer[Task] => MultiParentCasperRef[Task] => DeployStorage[Task] => Task[Unit]
    ): Unit = {
      val resources = for {
        implicit0(deployStorage: DeployStorage[Task]) <- Resource.liftF(
                                                          MockDeployStorage.create[Task]()
                                                        )
        implicit0(emptyRef: MultiParentCasperRef[Task]) = MultiParentCasperRef.unsafe[Task]()
        blockApiLock                                    <- Resource.liftF(Semaphore[Task](1))
        proposer <- AutoProposer[Task](
                     checkInterval = checkInterval,
                     accInterval = accInterval,
                     accCount = accCount,
                     blockApiLock = blockApiLock
                   )
      } yield (proposer, emptyRef, deployStorage)

      val test = resources.use {
        case (proposer, casperRef, deployStorage) => f(proposer)(casperRef)(deployStorage)
      }

      test.runSyncUnsafe(5.seconds)
    }
  }

  object MockMultiParentCasper {
    def apply[F[_]: Sync: MultiParentCasperRef: DeployStorage] =
      for {
        c <- Sync[F].delay(new MockMultiParentCasper[F]())
        _ <- MultiParentCasperRef[F].set(c)
      } yield c
  }

  class MockMultiParentCasper[F[_]: Sync: DeployStorage] extends MultiParentCasper[F] {

    @volatile var proposalCount = 0

    override def deploy(deployData: Deploy): F[Either[Throwable, Unit]] =
      DeployStorageWriter[F].addAsPending(List(deployData)) >> Sync[F].delay {
        Right(())
      }

    override def createBlock: F[CreateBlockStatus] =
      for {
        pending <- DeployStorageReader[F].readPending
        _       <- DeployStorageWriter[F].markAsProcessed(pending).whenA(pending.nonEmpty)
        _       <- Sync[F].delay(proposalCount += 1)
      } yield {
        // Doesn't matter what we return in this test.
        if (pending.nonEmpty) Created(Block()) else NoNewDeploys
      }

    override def addBlock(block: Block): F[BlockStatus] = (Valid: BlockStatus).pure[F]
    override def contains(block: Block): F[Boolean]     = ???
    override def estimator(
        dag: DagRepresentation[F],
        lm: Map[Validator, Set[ByteString]],
        equivocators: Set[Validator]
    ): F[List[ByteString]]                    = ???
    override def dag: F[DagRepresentation[F]] = ???
    override def lastFinalizedBlock: F[Block] = ???
  }
}<|MERGE_RESOLUTION|>--- conflicted
+++ resolved
@@ -121,14 +121,9 @@
 object AutoProposerTest {
   import Scheduler.Implicits.global
   import io.casperlabs.storage.dag.DagRepresentation
-<<<<<<< HEAD
-  implicit val log     = Log.NOPLog[Task]
-  implicit val metrics = new Metrics.MetricsNOP[Task]()
-=======
-  implicit val log         = new Log.NOPLog[Task]()
+  implicit val log         = Log.NOPLog[Task]
   implicit val metrics     = new Metrics.MetricsNOP[Task]()
   implicit val broadcaster = Broadcaster.noop[Task]
->>>>>>> 665475ea
 
   implicit val time = new Time[Task] {
     val timer                                       = implicitly[Timer[Task]]
