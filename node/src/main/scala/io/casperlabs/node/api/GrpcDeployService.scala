--- conflicted
+++ resolved
@@ -22,50 +22,6 @@
 import monix.reactive.Observable
 
 object GrpcDeployService {
-<<<<<<< HEAD
-  def toKey[F[_]](keyType: String, keyBytes: ByteString)(
-      implicit appErr: ApplicativeError[F, Throwable]
-  ): F[ipc.Key] =
-    keyType.toLowerCase match {
-      case "hash" =>
-        keyBytes.size match {
-          case 32 => ipc.Key(ipc.Key.KeyInstance.Hash(ipc.KeyHash(keyBytes))).pure[F]
-          case n =>
-            appErr.raiseError(
-              new IllegalArgumentException(
-                s"Key of type hash must have exactly 32 bytes, $n =/= 32 provided."
-              )
-            )
-        }
-      case "uref" =>
-        keyBytes.size match {
-          case 32 => ipc.Key(ipc.Key.KeyInstance.Uref(ipc.KeyURef(keyBytes))).pure[F]
-          case n =>
-            appErr.raiseError(
-              new IllegalArgumentException(
-                s"Key of type uref must have exactly 32 bytes, $n =/= 32 provided."
-              )
-            )
-        }
-      case "address" =>
-        keyBytes.size match {
-          case 32 => ipc.Key(ipc.Key.KeyInstance.Account(ipc.KeyAddress(keyBytes))).pure[F]
-          case n =>
-            appErr.raiseError(
-              new IllegalArgumentException(
-                s"Key of type address must have exactly 32 bytes, $n =/= 32 provided."
-              )
-            )
-        }
-      case _ =>
-        appErr.raiseError(
-          new IllegalArgumentException(
-            s"Key variant $keyType not valid. Must be one of hash, uref, address."
-          )
-        )
-    }
-=======
->>>>>>> 090fd64a
 
   def splitPath(path: String): Seq[String] =
     path.split("/").filter(_.nonEmpty)
