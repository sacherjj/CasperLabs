--- conflicted
+++ resolved
@@ -242,12 +242,8 @@
     } yield cont
 
   /** Validate the genesis candidate or any new block via Casper. */
-<<<<<<< HEAD
-  private def validateAndAddBlock[F[_]: Concurrent: Time: Log: BlockStorage: DagStorage: ExecutionEngineService: MultiParentCasperRef: Metrics: DeployStorage: Validation: FinalityDetector: LastFinalizedBlockHashContainer: CasperLabsProtocolVersions: Broadcaster](
+  private def validateAndAddBlock[F[_]: Concurrent: Time: Log: BlockStorage: DagStorage: ExecutionEngineService: MultiParentCasperRef: Metrics: DeployStorage: Validation: LastFinalizedBlockHashContainer: CasperLabsProtocolVersions: Broadcaster](
       validatorId: Option[Keys.PublicKey],
-=======
-  private def validateAndAddBlock[F[_]: Concurrent: Time: Log: BlockStorage: DagStorage: ExecutionEngineService: MultiParentCasperRef: Metrics: DeployStorage: Validation: LastFinalizedBlockHashContainer: CasperLabsProtocolVersions](
->>>>>>> 2207024f
       spec: ipc.ChainSpec,
       block: Block
   ): F[Unit] =
@@ -377,11 +373,7 @@
         )
       }
 
-<<<<<<< HEAD
-  private def makeDownloadManager[F[_]: Concurrent: Log: Time: Timer: Metrics: BlockStorage: DagStorage: ExecutionEngineService: MultiParentCasperRef: DeployStorage: Validation: FinalityDetector: LastFinalizedBlockHashContainer: CasperLabsProtocolVersions: Broadcaster](
-=======
-  private def makeDownloadManager[F[_]: Concurrent: Log: Time: Timer: Metrics: BlockStorage: DagStorage: ExecutionEngineService: MultiParentCasperRef: DeployStorage: Validation: LastFinalizedBlockHashContainer: CasperLabsProtocolVersions](
->>>>>>> 2207024f
+  private def makeDownloadManager[F[_]: Concurrent: Log: Time: Timer: Metrics: BlockStorage: DagStorage: ExecutionEngineService: MultiParentCasperRef: DeployStorage: Validation: LastFinalizedBlockHashContainer: CasperLabsProtocolVersions: Broadcaster](
       conf: Configuration,
       connectToGossip: GossipService.Connector[F],
       relaying: Relaying[F],
@@ -457,11 +449,7 @@
   // Even though we create the Genesis from the chainspec, the approver gives the green light to use it,
   // which could be based on the presence of other known validators, signaled by their approvals.
   // That just gives us the assurance that we are using the right chain spec because other are as well.
-<<<<<<< HEAD
-  private def makeGenesisApprover[F[_]: Concurrent: Log: Time: Timer: NodeDiscovery: BlockStorage: DagStorage: MultiParentCasperRef: ExecutionEngineService: FilesAPI: Metrics: DeployStorage: Validation: FinalityDetector: LastFinalizedBlockHashContainer: CasperLabsProtocolVersions: Broadcaster](
-=======
-  private def makeGenesisApprover[F[_]: Concurrent: Log: Time: Timer: NodeDiscovery: BlockStorage: DagStorage: MultiParentCasperRef: ExecutionEngineService: FilesAPI: Metrics: DeployStorage: Validation: LastFinalizedBlockHashContainer: CasperLabsProtocolVersions](
->>>>>>> 2207024f
+  private def makeGenesisApprover[F[_]: Concurrent: Log: Time: Timer: NodeDiscovery: BlockStorage: DagStorage: MultiParentCasperRef: ExecutionEngineService: FilesAPI: Metrics: DeployStorage: Validation: LastFinalizedBlockHashContainer: CasperLabsProtocolVersions: Broadcaster](
       conf: Configuration,
       connectToGossip: GossipService.Connector[F],
       downloadManager: DownloadManager[F],
