--- conflicted
+++ resolved
@@ -245,11 +245,7 @@
         "Operating System :: OS Independent",
         "Intended Audience :: Developers",
     ],
-<<<<<<< HEAD
-    python_requires=">=3.7.0",
-=======
     python_requires="==3.7.0",
->>>>>>> 5327d1a2
     url="https://casperlabs.io/",
     project_urls={
         "Source": "https://github.com/CasperLabs/CasperLabs/tree/dev/integration-testing/client/CasperLabsClient",
