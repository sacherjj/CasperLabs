package io.casperlabs.models.cltype

import cats.free.Free
import cats.implicits._
import eu.timepit.refined._
import eu.timepit.refined.api.Refined
import eu.timepit.refined.numeric._
import io.casperlabs.models.bytesrepr.{BytesView, Constants, FromBytes, ToBytes}
import io.casperlabs.models.cltype
import scala.annotation.tailrec
import scala.collection.immutable
import scala.util.{Failure, Success, Try}

sealed trait CLValueInstance { self =>
  val clType: CLType

  final def toValue: Either[CLValueInstance.Error, CLValue] =
    CLValueInstance.valueBytes(self :: Nil, Vector.empty).map(CLValue(clType, _))
}

object CLValueInstance {
  def from(v: CLValue): Either[FromBytes.Error, CLValueInstance] =
    FromBytes.deserialize(deserializer(v.clType), v.value.toArray)

  def deserializer(t: CLType): FromBytes.Deserializer[CLValueInstance] = t match {
    case CLType.Bool => FromBytes.bool.map(b => Bool(b))

    case CLType.I32 => FromBytes.int.map(i => I32(i))

    case CLType.I64 => FromBytes.long.map(i => I64(i))

    case CLType.U8 => FromBytes.byte.map(b => U8(b))

    case CLType.U32 => FromBytes.int.map(i => U32(i))

    case CLType.U64 => FromBytes.long.map(i => U64(i))

    case CLType.U128 =>
      bigIntNN.map(nn => U128(nn))

    case CLType.U256 =>
      bigIntNN.map(nn => U256(nn))

    case CLType.U512 =>
      bigIntNN.map(nn => U512(nn))

    case CLType.Unit => FromBytes.unit.map(_ => Unit)

    case CLType.String => FromBytes.string.map(s => String(s))

    case CLType.Key => cltype.Key.deserializer.map(k => Key(k))

    case CLType.URef => cltype.URef.deserializer.map(u => URef(u))

    case CLType.Option(inner) =>
      FromBytes
        .option(deserializer(inner))
        .flatMap(instance => lift(Option(instance, inner)))

    case CLType.List(inner) =>
      FromBytes
        .seq(deserializer(inner))
        .flatMap(instance => lift(List(instance, inner)))

    case CLType.FixedList(inner, n) =>
      FromBytes
        .fixedSeq(deserializer(inner), n)
        .flatMap(instances => lift(FixedList(instances, inner, n)))

    case CLType.Result(ok, err) =>
      FromBytes
        .either(deserializer(err), deserializer(ok))
        .flatMap(instance => lift(Result(instance, ok, err)))

    case CLType.Map(key, value) =>
      FromBytes
        .map(deserializer(key), deserializer(value))
        .flatMap(instance => lift(Map(instance, key, value)))

    case CLType.Tuple1(t1) =>
      FromBytes
        .tuple1(deserializer(t1))
        .map { case scala.Tuple1(_1) => Tuple1(_1) }

    case CLType.Tuple2(t1, t2) =>
      FromBytes
        .tuple2(
          deserializer(t1),
          deserializer(t2)
        )
        .map {
          case (_1, _2) => Tuple2(_1, _2)
        }

    case CLType.Tuple3(t1, t2, t3) =>
      FromBytes
        .tuple3(
          deserializer(t1),
          deserializer(t2),
          deserializer(t3)
        )
        .map {
          case (_1, _2, _3) => Tuple3(_1, _2, _3)
        }

    case CLType.Any =>
      FromBytes.raise(FromBytes.Error.FormatException("Cannot instantiate CLType.Any"))
  }

  case class Bool(value: Boolean) extends CLValueInstance {
    override val clType: CLType = CLType.Bool
  }

  case class I32(value: Int) extends CLValueInstance {
    override val clType: CLType = CLType.I32
  }

  case class I64(value: Long) extends CLValueInstance {
    override val clType: CLType = CLType.I64
  }

  case class U8(value: Byte) extends CLValueInstance {
    override val clType: CLType = CLType.U8
  }

  case class U32(value: Int) extends CLValueInstance {
    override val clType: CLType = CLType.U32
  }

  case class U64(value: Long) extends CLValueInstance {
    override val clType: CLType = CLType.U64
  }

  case class U128(value: BigInt Refined NonNegative) extends CLValueInstance {
    override val clType: CLType = CLType.U128
  }

  case class U256(value: BigInt Refined NonNegative) extends CLValueInstance {
    override val clType: CLType = CLType.U256
  }

  case class U512(value: BigInt Refined NonNegative) extends CLValueInstance {
    override val clType: CLType = CLType.U512
  }

  case object Unit extends CLValueInstance { override val clType: CLType = CLType.Unit }

  case class String(value: java.lang.String) extends CLValueInstance {
    override val clType: CLType = CLType.String
  }

  case class Key(value: cltype.Key) extends CLValueInstance {
    override val clType: CLType = CLType.Key
  }

  case class URef(value: cltype.URef) extends CLValueInstance {
    override val clType: CLType = CLType.URef
  }

  case class Option private (value: scala.Option[CLValueInstance], inner: CLType)
      extends CLValueInstance {
    override val clType: CLType = CLType.Option(inner)
  }
  object Option {
    def apply(
        value: scala.Option[CLValueInstance],
        innerType: CLType
    ): Either[Error.TypeMismatch, Option] =
      value match {
        case None => Right(new Option(value, innerType))
        case Some(innerValue) =>
          Error.TypeMismatch.detect(innerValue, innerType).map(_ => new Option(value, innerType))
      }
  }

  case class List private (value: Seq[CLValueInstance], inner: CLType) extends CLValueInstance {
    override val clType: CLType = CLType.List(inner)
  }
  object List {
    def apply(value: Seq[CLValueInstance], innerType: CLType): Either[Error.TypeMismatch, List] =
      value.find(_.clType != innerType) match {
        case None => Right(new List(value, innerType))
        case Some(badValue) =>
          Left(Error.TypeMismatch(valueType = badValue.clType, targetType = innerType))
      }
  }

  case class FixedList private (value: Seq[CLValueInstance], inner: CLType, length: Int)
      extends CLValueInstance {
    override val clType: CLType = CLType.FixedList(inner, length)
  }
  object FixedList {
    def apply(
        value: Seq[CLValueInstance],
        innerType: CLType,
        length: Int
    ): Either[Error, FixedList] =
      value.find(_.clType != innerType) match {
        case None =>
          val n = value.size
          if (n != length) Left(Error.InvalidLength(valueLength = n, typeLength = length))
          else Right(new FixedList(value, innerType, length))

        case Some(badValue) =>
          Left(Error.TypeMismatch(valueType = badValue.clType, targetType = innerType))
      }
  }

  case class Result private (
      value: Either[CLValueInstance, CLValueInstance],
      ok: CLType,
      err: CLType
  ) extends CLValueInstance {
    override val clType: CLType = CLType.Result(ok, err)
  }
  object Result {
    def apply(
        value: Either[CLValueInstance, CLValueInstance],
        ok: CLType,
        err: CLType
    ): Either[Error.TypeMismatch, Result] = value match {
      case Left(left)   => Error.TypeMismatch.detect(left, err).map(_ => new Result(value, ok, err))
      case Right(right) => Error.TypeMismatch.detect(right, ok).map(_ => new Result(value, ok, err))
    }
  }

  case class Map(
      value: immutable.Map[CLValueInstance, CLValueInstance],
      keyType: CLType,
      valueType: CLType
  ) extends CLValueInstance {
    override val clType: CLType = CLType.Map(keyType, valueType)
  }
  object Map {
    def apply(
        value: immutable.Map[CLValueInstance, CLValueInstance],
        k: CLType,
        v: CLType
    ): Either[Error.TypeMismatch, Map] =
      value.keys.find(_.clType != k) match {
        case Some(badKey) => Left(Error.TypeMismatch(valueType = badKey.clType, targetType = k))
        case None =>
          value.values.find(_.clType != v) match {
            case Some(badValue) =>
              Left(Error.TypeMismatch(valueType = badValue.clType, targetType = v))
            case None => Right(new Map(value, k, v))
          }
      }
  }

  case class Tuple1(_1: CLValueInstance) extends CLValueInstance {
    override val clType: CLType = CLType.Tuple1(_1.clType)
  }

  case class Tuple2(_1: CLValueInstance, _2: CLValueInstance) extends CLValueInstance {
    override val clType: CLType = CLType.Tuple2(_1.clType, _2.clType)
  }

  case class Tuple3(_1: CLValueInstance, _2: CLValueInstance, _3: CLValueInstance)
      extends CLValueInstance {
    override val clType: CLType = CLType.Tuple3(_1.clType, _2.clType, _3.clType)
  }

  sealed trait Error
  object Error {
    case class TypeMismatch(valueType: CLType, targetType: CLType) extends Error
    object TypeMismatch {
      def detect(instance: CLValueInstance, target: CLType): Either[TypeMismatch, Unit] =
        if (instance.clType == target) Right(())
        else Left(TypeMismatch(valueType = instance.clType, targetType = target))
    }

    case class InvalidLength(valueLength: Int, typeLength: Int) extends Error

    // This error is raised when serializing (as in the `toValue` method) a
    // `Map` with keys that cannot be sorted because no ordering is defined. Keys
    // must be sorted to ensure deterministic serialization.
    case class UnorderedElements(message: java.lang.String) extends Error
  }

  private implicit class OrderingOps[T](x: T)(implicit ev: Ordering[T]) {
    def <(y: T): Boolean = ev.lt(x, y)
  }
  private implicit class SeqOrderingOps[T](x: Seq[T])(implicit ev: Ordering[T]) {
    def <(y: Seq[T]): Boolean = implicitly[Ordering[Iterable[T]]].lt(x.toIterable, y.toIterable)
  }

  implicit val order: Ordering[CLValueInstance] = Ordering.fromLessThan {
    case (Bool(x), Bool(y))     => x < y
    case (I32(x), I32(y))       => x < y
    case (I64(x), I64(y))       => x < y
    case (U8(x), U8(y))         => x < y
    case (U32(x), U32(y))       => x < y
    case (U64(x), U64(y))       => x < y
    case (U128(x), U128(y))     => x.value < y.value
    case (U256(x), U256(y))     => x.value < y.value
    case (U512(x), U512(y))     => x.value < y.value
    case (Unit, Unit)           => false // equal, not less than
    case (String(x), String(y)) => x < y
    case (URef(x), URef(y))     => cltype.URef.lt(x, y)

    case (Key(cltype.Key.Hash(x)), Key(cltype.Key.Hash(y)))       => ByteArray32.lt(x, y)
    case (Key(cltype.Key.Account(x)), Key(cltype.Key.Account(y))) => ByteArray32.lt(x, y)
    case (Key(cltype.Key.URef(x)), Key(cltype.Key.URef(y)))       => cltype.URef.lt(x, y)

<<<<<<< HEAD
    // TODO: complete ordering implementation
    case _ => throw new Exception("Ordering not implemented for recursive CLValueInstances")
=======
    case (Key(cltype.Key.Local(seed1, hash1)), Key(cltype.Key.Local(seed2, hash2))) =>
      ByteArray32.lt(seed1, seed2) || (seed1 == seed2 && ByteArray32.lt(hash1, hash2))

    case (Option(_, tx), Option(_, ty)) if tx != ty =>
      throw new IllegalArgumentException(s"Incompatible element types: Option($tx) != Option($ty)")

    case (Option(x, _), Option(y, _)) =>
      x < y

    case (List(_, tx), List(_, ty)) if tx != ty =>
      throw new IllegalArgumentException(s"Incompatible element types: List($tx) != List($ty)")

    case (List(xs, _), List(ys, _)) =>
      xs < ys

    case (FixedList(_, tx, lx), FixedList(_, ty, ly)) if tx != ty || lx != ly =>
      throw new IllegalArgumentException(
        s"Incompatible element types: FixedList($tx, $lx) != FixedList($ty, $ly)"
      )

    case (FixedList(xs, _, _), FixedList(ys, _, _)) =>
      xs < ys

    case (Result(_, txO, txE), Result(_, tyO, tyE)) if txO != tyO || txE != tyE =>
      throw new IllegalArgumentException(
        s"Incompatible element types: Result($txO, $txE) != Result($tyO, $tyE)"
      )

    case (Result(x, _, _), Result(y, _, _)) =>
      (x, y) match {
        case (Left(_), Right(_))  => true
        case (Right(_), Left(_))  => false
        case (Left(x), Left(y))   => x < y
        case (Right(x), Right(y)) => x < y
      }

    case (Map(_, txK, txV), Map(_, tyK, tyV)) if txK != tyK || txV != tyV =>
      throw new IllegalArgumentException(
        s"Incompatible element types: Map($txK, $txV) != Map($tyK, $tyV)"
      )

    case (Map(mx, _, _), Map(my, _, _)) =>
      mx.toList.sorted < my.toList.sorted

    case (Tuple1(x1), Tuple1(y1)) =>
      x1 < y1

    case (Tuple2(x1, x2), Tuple2(y1, y2)) =>
      (x1, x2) < ((y1, y2))

    case (Tuple3(x1, x2, x3), Tuple3(y1, y2, y3)) =>
      (x1, x2, x3) < ((y1, y2, y3))

    case _ =>
      throw new IllegalArgumentException("Incompatible element types.")
>>>>>>> a00acb94
  }

  private def lift[T <: CLValueInstance, E <: Error](
      maybeInstance: Either[E, T]
  ): FromBytes.Deserializer[
    CLValueInstance
  ] =
    maybeInstance match {
      case Left(err) =>
        FromBytes.raise(FromBytes.Error.FormatException(s"CLValueInstance.Error: $err"))

      case Right(result) => FromBytes.pure(result)
    }

  private val bigIntNN: FromBytes.Deserializer[BigInt Refined NonNegative] =
    FromBytes.bigInt.flatMap { i =>
      refineV[NonNegative](i) match {
        case Left(_) => FromBytes.raise(FromBytes.Error.FormatException("Negative BigInt"))

        case Right(nn) => FromBytes.pure(nn)
      }
    }

  @tailrec
  private def valueBytes(
      instances: immutable.List[CLValueInstance],
      acc: Vector[Byte]
  ): Either[Error, Vector[Byte]] =
    instances match {
      case Nil => Right(acc)

      case Bool(b) :: tail   => valueBytes(tail, acc ++ ToBytes.toBytes(b))
      case I32(i) :: tail    => valueBytes(tail, acc ++ ToBytes.toBytes(i))
      case I64(i) :: tail    => valueBytes(tail, acc ++ ToBytes.toBytes(i))
      case U8(i) :: tail     => valueBytes(tail, acc ++ ToBytes.toBytes(i))
      case U32(i) :: tail    => valueBytes(tail, acc ++ ToBytes.toBytes(i))
      case U64(i) :: tail    => valueBytes(tail, acc ++ ToBytes.toBytes(i))
      case U128(i) :: tail   => valueBytes(tail, acc ++ ToBytes.toBytes(i.value))
      case U256(i) :: tail   => valueBytes(tail, acc ++ ToBytes.toBytes(i.value))
      case U512(i) :: tail   => valueBytes(tail, acc ++ ToBytes.toBytes(i.value))
      case Unit :: tail      => valueBytes(tail, acc ++ ToBytes.toBytes(()))
      case String(s) :: tail => valueBytes(tail, acc ++ ToBytes.toBytes(s))
      case Key(k) :: tail    => valueBytes(tail, acc ++ ToBytes.toBytes(k))
      case URef(u) :: tail   => valueBytes(tail, acc ++ ToBytes.toBytes(u))

      case Option(None, _) :: tail    => valueBytes(tail, acc :+ Constants.Option.NONE_TAG)
      case Option(Some(x), _) :: tail => valueBytes(x :: tail, acc :+ Constants.Option.SOME_TAG)

      case CLValueInstance.List(values, _) :: tail =>
        valueBytes(values.toList ++ tail, acc ++ ToBytes.toBytes(values.size))

      case CLValueInstance.FixedList(values, _, _) :: tail => valueBytes(values.toList ++ tail, acc)

      case CLValueInstance.Result(Left(x), _, _) :: tail =>
        valueBytes(x :: tail, acc :+ Constants.Either.LEFT_TAG)

      case CLValueInstance.Result(Right(x), _, _) :: tail =>
        valueBytes(x :: tail, acc :+ Constants.Either.RIGHT_TAG)

      case CLValueInstance.Map(values, _, _) :: tail =>
        Try(values.toList.sortBy(_._1)) match {
          case Failure(ex) => Left(Error.UnorderedElements(ex.getMessage))

          case Success(sortedPairs) =>
            val sortedElems = sortedPairs.flatMap { case (k, v) => immutable.List(k, v) }
            valueBytes(sortedElems ++ tail, acc ++ ToBytes.toBytes(values.size))
        }

      case CLValueInstance.Tuple1(x) :: tail       => valueBytes(x :: tail, acc)
      case CLValueInstance.Tuple2(x, y) :: tail    => valueBytes(x :: y :: tail, acc)
      case CLValueInstance.Tuple3(x, y, z) :: tail => valueBytes(x :: y :: z :: tail, acc)
    }
}<|MERGE_RESOLUTION|>--- conflicted
+++ resolved
@@ -303,10 +303,6 @@
     case (Key(cltype.Key.Account(x)), Key(cltype.Key.Account(y))) => ByteArray32.lt(x, y)
     case (Key(cltype.Key.URef(x)), Key(cltype.Key.URef(y)))       => cltype.URef.lt(x, y)
 
-<<<<<<< HEAD
-    // TODO: complete ordering implementation
-    case _ => throw new Exception("Ordering not implemented for recursive CLValueInstances")
-=======
     case (Key(cltype.Key.Local(seed1, hash1)), Key(cltype.Key.Local(seed2, hash2))) =>
       ByteArray32.lt(seed1, seed2) || (seed1 == seed2 && ByteArray32.lt(hash1, hash2))
 
@@ -362,7 +358,6 @@
 
     case _ =>
       throw new IllegalArgumentException("Incompatible element types.")
->>>>>>> a00acb94
   }
 
   private def lift[T <: CLValueInstance, E <: Error](
