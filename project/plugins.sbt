--- conflicted
+++ resolved
@@ -18,8 +18,5 @@
 addSbtPlugin("io.spray"               % "sbt-revolver"         % "0.9.1")
 addSbtPlugin("com.sksamuel.scapegoat" %% "sbt-scapegoat"       % "1.0.9")
 addSbtPlugin("ch.epfl.scala"          % "sbt-bloop"            % "1.2.5")
-<<<<<<< HEAD
 addSbtPlugin("pl.project13.scala"     % "sbt-jmh"              % "0.3.4")
-=======
-addSbtPlugin("io.gatling"             % "gatling-sbt"          % "3.0.0")
->>>>>>> 3d61ed1f
+addSbtPlugin("io.gatling"             % "gatling-sbt"          % "3.0.0")