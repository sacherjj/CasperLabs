import Dependencies._
import com.typesafe.sbt.packager.docker._

//allow stopping sbt tasks using ctrl+c without killing sbt itself
Global / cancelable := true

//disallow any unresolved version conflicts at all for faster feedback
Global / conflictManager := ConflictManager.strict
//resolve all version conflicts explicitly
Global / dependencyOverrides := Dependencies.overrides

// Keeping all the .proto definitions in a common place so we can use `include` to factor out common messages.
val protobufDirectory = file("protobuf")
// Protos can import any other using the full path within `protobuf`. This filter reduces the list
// for which we actually generate .scala source, so we don't get duplicates between projects.
def protobufSubDirectoryFilter(subdirs: String*) = {
  import java.nio.file.Paths // Handle backslash on Windows.
  (f: File) =>
    f.getName.endsWith(".proto") && // Not directories or other artifacts.
      subdirs.map(Paths.get(_)).exists(p => f.toPath.getParent.endsWith(p))
}

lazy val projectSettings = Seq(
  organization := "io.casperlabs",
  scalaVersion := "2.12.9",
  version := "0.1.0-SNAPSHOT",
  resolvers ++= Seq(
    Resolver.sonatypeRepo("releases"),
    Resolver.sonatypeRepo("snapshots"),
    "jitpack" at "https://jitpack.io"
  ),
  scalafmtOnCompile := true,
  scapegoatVersion in ThisBuild := "1.3.4",
  testOptions in Test += Tests.Argument("-oD"), //output test durations
  dependencyOverrides ++= Seq(
    "io.kamon" %% "kamon-core" % kamonVersion
  ),
  javacOptions ++= (sys.env.get("JAVAC_VERSION") match {
    case None    => Seq()
    case Some(v) => Seq("-source", v, "-target", v)
  }),
  Test / fork := true, // Forking may cause "Reporter closed abruptly..." messages due to non-serializable exceptions.
  Test / parallelExecution := false,
  Test / testForkedParallel := false,
  Compile / doc / sources := Seq.empty,
  Compile / packageDoc / publishArtifact := false
)

lazy val coverageSettings = Seq(
  coverageMinimum := 90,
  coverageFailOnMinimum := false,
  coverageExcludedFiles := Seq(
    (javaSource in Compile).value,
    (sourceManaged in Compile).value.getPath ++ "/.*"
  ).mkString(";")
)

// Before starting sbt export YOURKIT_AGENT set to the profiling agent appropriate
// for your OS (https://www.yourkit.com/docs/java/help/agent.jsp)
lazy val profilerSettings = Seq(
  javaOptions in run ++= sys.env
    .get("YOURKIT_AGENT")
    .map(agent => s"-agentpath:$agent=onexit=snapshot,sampling")
    .toSeq,
  javaOptions in reStart ++= (javaOptions in run).value
)

lazy val commonSettings = projectSettings ++ coverageSettings ++ CompilerSettings.options ++ profilerSettings

lazy val jmhSettings = Seq(
  sourceDirectory in Jmh := (sourceDirectory in Test).value,
  classDirectory in Jmh := (classDirectory in Test).value,
  dependencyClasspath in Jmh := (dependencyClasspath in Test).value,
  // rewire tasks, so that 'jmh:run' automatically invokes 'jmh:compile' (otherwise a clean 'jmh:run' would fail)
  compile in Jmh := (compile in Jmh).dependsOn(compile in Test).value,
  run in Jmh := (run in Jmh).dependsOn(Keys.compile in Jmh).evaluated
)

lazy val shared = (project in file("shared"))
  .settings(commonSettings: _*)
  .settings(
    version := "0.1",
    libraryDependencies ++= commonDependencies ++ Seq(
      sqlLite,
      fs2,
      catsCore,
      catsPar,
      catsEffect,
      catsEffectLaws,
      catsMtl,
      meowMtl,
      lz4,
      monix,
      scodecCore,
      scodecBits,
      scalapbRuntimegGrpc,
      catsLawsTest,
      catsLawsTestkitTest
    )
  )

lazy val graphz = (project in file("graphz"))
  .settings(commonSettings: _*)
  .settings(
    version := "0.1",
    libraryDependencies ++= commonDependencies ++ Seq(
      catsCore,
      catsEffect,
      catsMtl
    )
  )
  .dependsOn(shared)

lazy val casper = (project in file("casper"))
  .settings(commonSettings: _*)
  .settings(
    name := "casper",
    libraryDependencies ++= commonDependencies ++ protobufLibDependencies ++ Seq(
      catsCore,
      catsMtl,
      monix,
      nettyAll,
      nettyTransNativeEpoll,
      nettyTransNativeKqueue
    ),
    Test / unmanagedClasspath ++= storage.base / "src" / "main" / "resources" :: Nil
  )
  .dependsOn(
    storage        % "compile->compile;test->test",
    comm           % "compile->compile;test->test",
    smartContracts % "compile->compile;test->test"
  )

lazy val comm = (project in file("comm"))
  .settings(commonSettings: _*)
  .settings(
    version := "0.1",
    dependencyOverrides += "org.slf4j" % "slf4j-api" % "1.7.25",
    libraryDependencies ++= commonDependencies ++ kamonDependencies ++ protobufDependencies ++ Seq(
      grpcNetty,
      nettyBoringSsl,
      scalapbRuntimegGrpc,
      scalaUri,
      weupnp,
      hasher,
      catsCore,
      catsMtl,
      monix,
      guava,
      refinement
    ),
    PB.protoSources in Compile := Seq(protobufDirectory),
    includeFilter in PB.generate := new SimpleFileFilter(
      protobufSubDirectoryFilter(
        "io/casperlabs/comm/discovery",
        "io/casperlabs/comm/gossiping",
        "io/casperlabs/comm/protocol/routing" // TODO: Eventually remove.
      )
    ),
    PB.targets in Compile := Seq(
      scalapb.gen(flatPackage = true) -> (sourceManaged in Compile).value,
      grpcmonix.generators
        .GrpcMonixGenerator(flatPackage = true) -> (sourceManaged in Compile).value
    )
  )
  .dependsOn(models % "compile->compile;test->test")

lazy val crypto = (project in file("crypto"))
  .settings(commonSettings: _*)
  .settings(
    name := "crypto",
    libraryDependencies ++= commonDependencies ++ protobufLibDependencies ++ Seq(
      guava,
      bouncyProvCastle,
      bouncyPkixCastle,
      scalacheckNoTest,
      kalium,
      jaxb,
      secp256k1Java,
      scodecBits
    ),
    fork := true
  )
  .dependsOn(shared % "compile->compile;test->test")

lazy val models = (project in file("models"))
  .settings(commonSettings: _*)
  .settings(
    libraryDependencies ++= commonDependencies ++ protobufDependencies ++ Seq(
      catsCore,
      magnolia,
      scalapbCompiler,
      scalacheck,
      scalapbRuntimegGrpc
    ),
    // TODO: As we refactor the interfaces this project should only depend on consensus
    // related models, ones that get stored, passed to client. The client for example
    // shouldn't transitively depend on node-to-node and node-to-EE interfaces.
    PB.protoSources in Compile := Seq(
      protobufDirectory
    ),
    includeFilter in PB.generate := new SimpleFileFilter(
      protobufSubDirectoryFilter(
        "google/api",
        "io/casperlabs/casper/consensus",
        "io/casperlabs/casper/protocol", // TODO: Eventually remove.
        "io/casperlabs/ipc"
      )
    ),
    PB.targets in Compile := Seq(
      scalapb.gen(flatPackage = true) -> (sourceManaged in Compile).value,
      grpcmonix.generators
        .GrpcMonixGenerator(flatPackage = true) -> (sourceManaged in Compile).value
    )
  )
  .dependsOn(crypto % "compile->compile;test->test")

val nodeAndClientVersion = "0.6.0"

lazy val node = (project in file("node"))
  .settings(commonSettings: _*)
  .enablePlugins(RpmPlugin, DebianPlugin, JavaAppPackaging, BuildInfoPlugin)
  .settings(
    version := nodeAndClientVersion,
    name := "node",
    maintainer := "CasperLabs, LLC. <info@casperlabs.io>",
    packageName := "casperlabs-node",
    packageName in Docker := "node",
    executableScriptName := "casperlabs-node",
    packageSummary := "CasperLabs Node",
    packageDescription := "CasperLabs Node - the Casperlabs blockchain node server software.",
    libraryDependencies ++=
      apiServerDependencies ++ commonDependencies ++ kamonDependencies ++ protobufDependencies ++ Seq(
        catsCore,
        grpcNetty,
        jline,
        scallop,
        scalaUri,
        scalapbRuntimegGrpc,
        tomlScala,
        sangria,
        javaWebsocket
      ),
    PB.protoSources in Compile := Seq(protobufDirectory),
    includeFilter in PB.generate := new SimpleFileFilter(
      protobufSubDirectoryFilter(
        "google/api",
        "io/casperlabs/node/api"
      )
    ),
    // Generating into /protobuf because of a clash with sbt-buildinfo: https://github.com/thesamet/sbt-protoc/issues/8
    PB.targets in Compile := Seq(
      scalapb.gen(flatPackage = true) -> (sourceManaged in Compile).value / "protobuf",
      grpcmonix.generators
        .GrpcMonixGenerator(flatPackage = true) -> (sourceManaged in Compile).value / "protobuf"
    ),
    buildInfoKeys := Seq[BuildInfoKey](name, version, scalaVersion, sbtVersion, git.gitHeadCommit),
    buildInfoPackage := "io.casperlabs.node",
    mainClass in assembly := Some("io.casperlabs.node.Main"),
    assemblyMergeStrategy in assembly := {
      case x if x.endsWith("io.netty.versions.properties") => MergeStrategy.first
      case x =>
        val oldStrategy = (assemblyMergeStrategy in assembly).value
        oldStrategy(x)
    },
    /*
     * This monstrosity exists because
     * a) we want to get rid of annoying JVM >= 9 warnings,
     * b) we must support Java 8 for RedHat (see below) and
     * c) sbt-native-packager puts bashScriptExtraDefines before it
     *    initializes all useful variables (like $java_version).
     *
     * This won't work if someone passes -no-version-check command line
     * argument to casperlabs-node. They most probably know what they're doing.
     *
     * https://unix.stackexchange.com/a/29742/124070
     * Thanks Gilles!
     */
    bashScriptExtraDefines += """
      eval "original_$(declare -f java_version_check)"
      java_version_check() {
        original_java_version_check
        if [[ ${java_version%%.*} -ge 9 ]]; then
          java_args+=(
            --illegal-access=warn # set to deny if you feel brave
            --add-opens=java.base/java.nio=ALL-UNNAMED
            --add-opens=java.base/sun.nio.ch=ALL-UNNAMED
            --add-opens=java.base/sun.security.util=ALL-UNNAMED
            --add-opens=java.base/sun.security.x509=ALL-UNNAMED
          )
        fi
      }
    """,
    /* Dockerization */
    dockerUsername := Some("casperlabs"),
    version in Docker := version.value +
      git.gitHeadCommit.value.fold("")("-git" + _.take(8)),
    dockerAliases ++=
      sys.env
        .get("DRONE_BUILD_NUMBER")
        .toSeq
        .map(num => dockerAlias.value.withTag(Some(s"DRONE-$num"))),
    dockerUpdateLatest := sys.env.get("DRONE").isEmpty,
    dockerBaseImage := "openjdk:11-jre-slim",
    dockerCommands := {
      Seq(
        Cmd("FROM", dockerBaseImage.value),
        ExecCmd("RUN", "apt", "clean"),
        ExecCmd("RUN", "apt", "update"),
        ExecCmd("RUN", "apt", "install", "-yq", "openssl", "curl"),
        Cmd("LABEL", s"""MAINTAINER="${maintainer.value}""""),
        Cmd("WORKDIR", (defaultLinuxInstallLocation in Docker).value),
        Cmd("ADD", "opt /opt"),
        Cmd("USER", "root"),
        ExecCmd("ENTRYPOINT", "bin/casperlabs-node"),
        ExecCmd("CMD", "run")
      )
    },
    /* Packaging */
    linuxPackageMappings ++= {
      val file = baseDirectory.value / "casperlabs-node.service"
      Seq(
        packageMapping(file -> "/lib/systemd/system/casperlabs-node.service")
      )
    },
    /* Debian */
    name in Debian := "casperlabs-node",
    debianPackageDependencies in Debian ++= Seq(
      "openjdk-11-jre-headless",
      "openssl(>= 1.0.2g) | openssl(>= 1.1.0f)", //ubuntu & debian
      "bash (>= 2.05a-11)"
    ),
    /* Redhat */
    rpmVendor := "casperlabs.io",
    rpmUrl := Some("https://casperlabs.io"),
    rpmLicense := Some("Apache 2.0"),
    packageArchitecture in Rpm := "noarch",
    maintainerScripts in Rpm := maintainerScriptsAppendFromFile((maintainerScripts in Rpm).value)(
      RpmConstants.Post -> (sourceDirectory.value / "rpm" / "scriptlets" / "post")
    ),
    rpmPrerequisites := Seq(
      /*
       * https://access.redhat.com/articles/1299013
       * Red Hat will skip Java SE 9 and 10, and ship an OpenJDK distribution based on Java SE 11.
       */
      "java-11-openjdk-headless >= 11.0.1.13",
      //"openssl >= 1.0.2k | openssl >= 1.1.0h", //centos & fedora but requires rpm 4.13 for boolean
      "openssl"
    ),
    rpmAutoreq := "no",
    Test / fork := true // Config tests errors would quit SBT itself due to Scallops.
  )
  .dependsOn(casper)

lazy val storage = (project in file("storage"))
  .enablePlugins(JmhPlugin)
  .settings(commonSettings: _*)
  .settings(jmhSettings: _*)
  .settings(
    name := "storage",
    version := "0.0.1-SNAPSHOT",
    libraryDependencies ++= commonDependencies ++ protobufLibDependencies ++ Seq(
      lmdbjava,
      doobieCore,
      doobieHikari,
      flyway,
      catsCore,
      catsEffect,
      catsMtl
    ),
    PB.protoSources in Compile := Seq(protobufDirectory),
    includeFilter in PB.generate := new SimpleFileFilter(
      protobufSubDirectoryFilter(
        "io/casperlabs/storage",
        "io/casperlabs/ipc"
      )
    ),
    PB.targets in Compile := Seq(
      scalapb.gen(flatPackage = true) -> (sourceManaged in Compile).value,
      grpcmonix.generators
        .GrpcMonixGenerator(flatPackage = true) -> (sourceManaged in Compile).value
    )
  )
<<<<<<< HEAD
  .dependsOn(models % "compile->compile;test->test")
=======
  .dependsOn(shared, models % "compile->compile;test->test")
>>>>>>> 7b523df2

// Smart contract execution.
lazy val smartContracts = (project in file("smart-contracts"))
  .settings(commonSettings: _*)
  .settings(
    name := "smart-contracts",
    version := "0.0.1-SNAPSHOT",
    libraryDependencies ++= commonDependencies ++ protobufLibDependencies ++ Seq(
      nettyAll,
      grpcNetty,
      nettyTransNativeEpoll,
      nettyTransNativeKqueue
    ),
    PB.protoSources in Compile := Seq(protobufDirectory),
    includeFilter in PB.generate := new SimpleFileFilter(
      protobufSubDirectoryFilter(
        "io/casperlabs/ipc"
      )
    ),
    PB.targets in Compile := Seq(
      scalapb.gen(flatPackage = true) -> (sourceManaged in Compile).value,
      grpcmonix.generators
        .GrpcMonixGenerator(flatPackage = true) -> (sourceManaged in Compile).value
    )
  )
<<<<<<< HEAD
  .dependsOn(models % "compile->compile;test->test")
=======
  .dependsOn(storage)
>>>>>>> 7b523df2

lazy val client = (project in file("client"))
  .enablePlugins(RpmPlugin, DebianPlugin, JavaAppPackaging, BuildInfoPlugin)
  .settings(commonSettings: _*)
  .settings(
    name := "client",
    version := nodeAndClientVersion,
    maintainer := "CasperLabs, LLC. <info@casperlabs.io>",
    packageName := "casperlabs-client",
    packageName in Docker := "client",
    executableScriptName := "casperlabs-client",
    javacOptions ++= Seq("-Dnashorn.args=\"--no-deprecation-warning\""),
    packageSummary := "CasperLabs Client",
    packageDescription := "CLI tool for interaction with the CasperLabs Node",
    libraryDependencies ++= commonDependencies ++ Seq(
      scallop,
      grpcNetty,
      graphvizJava,
      apacheCommons
    ),
    buildInfoKeys := Seq[BuildInfoKey](name, version, scalaVersion, sbtVersion, git.gitHeadCommit),
    buildInfoPackage := "io.casperlabs.client",
    /* Dockerization */
    dockerUsername := Some("casperlabs"),
    version in Docker := version.value +
      git.gitHeadCommit.value.fold("")("-git" + _.take(8)),
    dockerAliases ++=
      sys.env
        .get("DRONE_BUILD_NUMBER")
        .toSeq
        .map(num => dockerAlias.value.withTag(Some(s"DRONE-$num"))),
    dockerUpdateLatest := sys.env.get("DRONE").isEmpty,
    dockerBaseImage := "openjdk:11-jre-slim",
    dockerCommands := {
      Seq(
        Cmd("FROM", dockerBaseImage.value),
        Cmd("LABEL", s"""MAINTAINER="${maintainer.value}""""),
        Cmd("WORKDIR", (defaultLinuxInstallLocation in Docker).value),
        Cmd("ADD", "opt /opt"),
        Cmd("USER", "root"),
        ExecCmd("ENTRYPOINT", "bin/casperlabs-client"),
        ExecCmd("CMD", "run")
      )
    },
    /*
     * This monstrosity exists because
     * a) we want to get rid of annoying JVM >= 9 warnings,
     * b) we must support Java 8 for RedHat (see below) and
     * c) sbt-native-packager puts bashScriptExtraDefines before it
     *    initializes all useful variables (like $java_version).
     *
     * This won't work if someone passes -no-version-check command line
     * argument to casperlabs-node. They most probably know what they're doing.
     *
     * https://unix.stackexchange.com/a/29742/124070
     * Thanks Gilles!
     */
    bashScriptExtraDefines += """
      eval "original_$(declare -f java_version_check)"
      java_version_check() {
        original_java_version_check
        if [[ ${java_version%%.*} -ge 9 ]]; then
          java_args+=(
            --illegal-access=warn # set to deny if you feel brave
            --add-opens=java.base/java.nio=ALL-UNNAMED
            --add-opens=java.base/sun.nio.ch=ALL-UNNAMED
            --add-opens=java.base/sun.security.util=ALL-UNNAMED
            --add-opens=java.base/sun.security.x509=ALL-UNNAMED
          )
        fi
      }
    """,
    /* Debian */
    name in Debian := "casperlabs-client",
    debianPackageDependencies in Debian ++= Seq(
      "openjdk-11-jre-headless",
      "openssl(>= 1.0.2g) | openssl(>= 1.1.0f)", //ubuntu & debian
      "bash (>= 2.05a-11)"
    ),
    /* Redhat */
    rpmVendor := "casperlabs.io",
    rpmUrl := Some("https://casperlabs.io"),
    rpmLicense := Some("Apache 2.0"),
    packageArchitecture in Rpm := "noarch",
    rpmPrerequisites := Seq(
      /*
       * https://access.redhat.com/articles/1299013
       * Red Hat will skip Java SE 9 and 10, and ship an OpenJDK distribution based on Java SE 11.
       */
      "java-11-openjdk-headless >= 11.0.1.13",
      //"openssl >= 1.0.2k | openssl >= 1.1.0h", //centos & fedora but requires rpm 4.13 for boolean
      "openssl"
    ),
    rpmAutoreq := "no",
    // Generate client stubs for the node API.
    PB.protoSources in Compile := Seq(protobufDirectory),
    includeFilter in PB.generate := new SimpleFileFilter(
      protobufSubDirectoryFilter(
        "google/api",
        "io/casperlabs/node/api"
      )
    ),
    // Generating into /protobuf because of a clash with sbt-buildinfo: https://github.com/thesamet/sbt-protoc/issues/8
    PB.targets in Compile := Seq(
      scalapb.gen(flatPackage = true) -> (sourceManaged in Compile).value / "protobuf",
      grpcmonix.generators
        .GrpcMonixGenerator(flatPackage = true) -> (sourceManaged in Compile).value / "protobuf"
    )
  )
  .dependsOn(models, graphz)

lazy val benchmarks = (project in file("benchmarks"))
  .enablePlugins(RpmPlugin, DebianPlugin, JavaAppPackaging, BuildInfoPlugin)
  .settings(commonSettings: _*)
  .settings(
    name := "benchmarks",
    version := nodeAndClientVersion,
    maintainer := "CasperLabs, LLC. <info@casperlabs.io>",
    packageName := "casperlabs-benchmarks",
    packageName in Docker := "benchmarks",
    executableScriptName := "casperlabs-benchmarks",
    packageSummary := "CasperLabs Benchmarking CLI Client",
    packageDescription := "CLI tool for running benchmarks against the CasperLabs Node",
    buildInfoKeys := Seq[BuildInfoKey](name, version, scalaVersion, sbtVersion, git.gitHeadCommit),
    buildInfoPackage := "io.casperlabs.benchmarks",
    /* Dockerization */
    dockerUsername := Some("casperlabs"),
    version in Docker := version.value +
      git.gitHeadCommit.value.fold("")("-git" + _.take(8)),
    dockerAliases ++=
      sys.env
        .get("DRONE_BUILD_NUMBER")
        .toSeq
        .map(num => dockerAlias.value.withTag(Some(s"DRONE-$num"))),
    dockerUpdateLatest := sys.env.get("DRONE").isEmpty,
    dockerBaseImage := "openjdk:11-jre-slim",
    dockerCommands := {
      Seq(
        Cmd("FROM", dockerBaseImage.value),
        Cmd("LABEL", s"""MAINTAINER="${maintainer.value}""""),
        Cmd("WORKDIR", (defaultLinuxInstallLocation in Docker).value),
        Cmd("ADD", "opt /opt"),
        Cmd("USER", "root"),
        ExecCmd("ENTRYPOINT", "bin/casperlabs-benchmarks"),
        ExecCmd("CMD", "run")
      )
    },
    libraryDependencies ++= commonDependencies
  )
  .dependsOn(client)

/**
  * This project contains Gatling test suits which perform load testing.
  * It could be run with `sbt "project gatling" gatling:test`.
  */
lazy val gatling = (project in file("gatling"))
  .enablePlugins(GatlingPlugin)
  .settings(
    libraryDependencies ++= gatlingDependencies,
    dependencyOverrides ++= gatlingOverrides,
    PB.protoSources in Compile := Seq(protobufDirectory),
    includeFilter in PB.generate := new SimpleFileFilter(
      protobufSubDirectoryFilter(
        "io/casperlabs/comm/discovery"
      )
    ),
    // Generating into /protobuf because of https://github.com/thesamet/sbt-protoc/issues/8
    PB.targets in Compile := Seq(
      scalapb.gen(flatPackage = true) -> (sourceManaged in Compile).value / "protobuf",
      grpcmonix.generators
        .GrpcMonixGenerator(flatPackage = true) -> (sourceManaged in Compile).value / "protobuf",
      PB.gens.java                              -> (sourceManaged in Compile).value / "protobuf"
    )
  )
  .dependsOn(comm)

lazy val casperlabs = (project in file("."))
  .settings(commonSettings: _*)
  .aggregate(
    storage,
    casper,
    comm,
    crypto,
    graphz,
    models,
    node,
    shared,
    smartContracts,
    client,
    benchmarks,
    gatling
  )<|MERGE_RESOLUTION|>--- conflicted
+++ resolved
@@ -381,11 +381,7 @@
         .GrpcMonixGenerator(flatPackage = true) -> (sourceManaged in Compile).value
     )
   )
-<<<<<<< HEAD
   .dependsOn(models % "compile->compile;test->test")
-=======
-  .dependsOn(shared, models % "compile->compile;test->test")
->>>>>>> 7b523df2
 
 // Smart contract execution.
 lazy val smartContracts = (project in file("smart-contracts"))
@@ -411,11 +407,7 @@
         .GrpcMonixGenerator(flatPackage = true) -> (sourceManaged in Compile).value
     )
   )
-<<<<<<< HEAD
-  .dependsOn(models % "compile->compile;test->test")
-=======
   .dependsOn(storage)
->>>>>>> 7b523df2
 
 lazy val client = (project in file("client"))
   .enablePlugins(RpmPlugin, DebianPlugin, JavaAppPackaging, BuildInfoPlugin)
