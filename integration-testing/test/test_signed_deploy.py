--- conflicted
+++ resolved
@@ -15,12 +15,9 @@
     Scenario: Deploy with valid signature
     """
     node0 = one_node_network_signed.docker_nodes[0]
-<<<<<<< HEAD
-    node0.client.deploy(session_contract='test_helloname.wasm',
+    node0.client.deploy(from_address=VALIDATOR_ID_HEX,
+                        session_contract='test_helloname.wasm',
                         payment_contract='test_helloname.wasm',
-=======
-    node0.client.deploy(from_address=VALIDATOR_ID_HEX,
->>>>>>> ed4e1a48
                         private_key="validator-0-private.pem",
                         public_key="validator-0-public.pem")
 
@@ -34,12 +31,9 @@
     node0 = one_node_network_signed.docker_nodes[0]
 
     try:
-<<<<<<< HEAD
-        node0.client.deploy(session_contract='test_helloname.wasm',
+        node0.client.deploy(from_address=VALIDATOR_ID_HEX,
+                            session_contract='test_helloname.wasm',
                             payment_contract='test_helloname.wasm',
-=======
-        node0.client.deploy(from_address=VALIDATOR_ID_HEX,
->>>>>>> ed4e1a48
                             private_key="validator-0-private-invalid.pem",
                             public_key="validator-0-public-invalid.pem")
         assert False, "Deploy signed with invalid signatures has been passed"
