--- conflicted
+++ resolved
@@ -17,9 +17,7 @@
 from test.cl_node.python_client import PythonClient
 from test.cl_node.docker_base import DockerConfig
 from test.cl_node.casperlabs_accounts import is_valid_account, Account
-<<<<<<< HEAD
 from test.cl_node.graphql import GraphQL
-=======
 from test.cl_node.common import (
     PAYMENT_CONTRACT,
     TRANSFER_TO_ACCOUNT_CONTRACT,
@@ -29,7 +27,6 @@
 
 
 FIRST_VALIDATOR_ACCOUNT = 100
->>>>>>> 61cb838b
 
 
 class DockerNode(LoggingDockerBase):
@@ -58,14 +55,9 @@
     DOCKER_CLIENT = "d"
     PYTHON_CLIENT = "p"
 
-<<<<<<< HEAD
-    def __init__(self, cl_network, config: DockerConfig, socket_volume: str):
-        super().__init__(config, socket_volume)
-        self.graphql = GraphQL(self)
-=======
     def __init__(self, cl_network, config: DockerConfig):
         super().__init__(config)
->>>>>>> 61cb838b
+        self.graphql = GraphQL(self)
         self.cl_network = cl_network
         self._client = self.DOCKER_CLIENT
         self.p_client = PythonClient(self)
@@ -77,11 +69,7 @@
         if self.is_in_docker:
             return 0
         else:
-<<<<<<< HEAD
-            return self.number * 10 + 100
-=======
             return self.config.number * 10
->>>>>>> 61cb838b
 
     @property
     def grpc_external_docker_port(self) -> int:
