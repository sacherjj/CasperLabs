--- conflicted
+++ resolved
@@ -13,7 +13,6 @@
 from casperlabs_client import ABI
 
 
-<<<<<<< HEAD
 class Contract:
     ADD_ASSOCIATED_KEY = "add_associated_key.wasm"
     ARGS = "test_args.wasm"
@@ -39,6 +38,7 @@
     MAILINGLISTCALL = "test_mailinglistcall.wasm"
     MAILINGLISTDEFINE = "test_mailinglistdefine.wasm"
     PAYMENT_PURSE = "test_payment_purse.wasm"
+    POS_BONDING = "pos_bonding.wasm"
     REFUND_PURSE = "test_refund_purse.wasm"
     REMOVE_ASSOCIATED_KEY = "remove_associated_key.wasm"
     SET_KEY_THRESHOLDS = "set_key_thresholds.wasm"
@@ -69,24 +69,7 @@
 # INVALID_UNBONDING_CONTRACT = "test_invalid_unbondingcall.wasm"
 # PAYMENT_PURSE_CONTRACT = "test_payment_purse.wasm"
 # PAYMENT_CONTRACT = "standard_payment.wasm"
-=======
-# Args  key: account, weight: u32
-ADD_ASSOCIATED_KEY_CONTRACT = "add_associated_key.wasm"
-# Args  key: account, amount: u32
-TRANSFER_TO_ACCOUNT_CONTRACT = "transfer_to_account.wasm"
-HELLO_NAME_CONTRACT = "test_helloname.wasm"
-HELLO_WORLD = "test_helloworld.wasm"
-COUNTER_CALL = "test_countercall.wasm"
-MAILING_LIST_CALL = "test_mailinglistcall.wasm"
-COMBINED_CONTRACT = "test_combinedcontractsdefine.wasm"
-BONDING_CONTRACT = "test_bondingcall.wasm"
-UNBONDING_CONTRACT = "test_unbondingcall.wasm"
 POS_BONDING_CONTRACT = "pos_bonding.wasm"
-INVALID_BONDING_CONTRACT = "test_invalid_bondingcall.wasm"
-INVALID_UNBONDING_CONTRACT = "test_invalid_unbondingcall.wasm"
-PAYMENT_PURSE_CONTRACT = "test_payment_purse.wasm"
-PAYMENT_CONTRACT = "standard_payment.wasm"
->>>>>>> d6829c65
 
 MAX_PAYMENT_COST = 10000000  # ten million
 MAX_PAYMENT_ABI = ABI.args([ABI.u512(MAX_PAYMENT_COST)])
