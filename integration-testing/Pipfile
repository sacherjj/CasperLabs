--- conflicted
+++ resolved
@@ -20,10 +20,7 @@
 pre-commit = "*"
 flake8 = "==3.7.7"
 black = "==19.3b0"
-<<<<<<< HEAD
 requests = "*"
+importlib_resources = "*"
 
-=======
-importlib_resources = "*"
->>>>>>> 977aba70
 [dev-packages]