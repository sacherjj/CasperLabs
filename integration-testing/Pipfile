[[source]]
url = "https://pypi.org/simple"
verify_ssl = true
name = "pypi"

[packages]
docker = "*"
pytest = ">=4.4"
pytest-json = "*"
pytest-mypy = "*"
pytest-pylint = "*"
typing-extensions = "*"
dataclasses = "*"
grpcio = ">=1.20"
grpcio-tools = ">=1.20"
ed25519 = "*"
in-place = "*"
pyblake2 = "*"
setuptools = "*"
pre-commit = "*"
flake8 = "==3.7.7"
black = "==19.3b0"
requests = "*"
importlib_resources = "*"
<<<<<<< HEAD
=======
requests = "*"
>>>>>>> d3f63554

[dev-packages]<|MERGE_RESOLUTION|>--- conflicted
+++ resolved
@@ -22,9 +22,6 @@
 black = "==19.3b0"
 requests = "*"
 importlib_resources = "*"
-<<<<<<< HEAD
-=======
 requests = "*"
->>>>>>> d3f63554
 
 [dev-packages]