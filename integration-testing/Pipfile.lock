--- conflicted
+++ resolved
@@ -1,11 +1,7 @@
 {
     "_meta": {
         "hash": {
-<<<<<<< HEAD
-            "sha256": "26aba03eb92e9b90fade8d76b64679f353b8cebd0313aa337f8f3635da67870d"
-=======
             "sha256": "5993da0946de94f9fcc347f874861b54927de3abf8d01b4190ef86c47556f8d8"
->>>>>>> 606b456e
         },
         "pipfile-spec": 6,
         "requires": {},
@@ -68,7 +64,6 @@
             ],
             "index": "pypi",
             "version": "==4.0.1"
-<<<<<<< HEAD
         },
         "ed25519": {
             "hashes": [
@@ -152,8 +147,6 @@
             ],
             "index": "pypi",
             "version": "==1.21.1"
-=======
->>>>>>> 606b456e
         },
         "idna": {
             "hashes": [
@@ -166,7 +159,6 @@
             "hashes": [
                 "sha256:027cfc6524613de726789072f95d2e4cc64dd1dee8096d42d13f2ead5bd302f5",
                 "sha256:0d05199e1f0b1a8707a1b9c46476d4a49807fb56cb1b0737db1d37feb42fe31d"
-<<<<<<< HEAD
             ],
             "version": "==0.15"
         },
@@ -177,10 +169,6 @@
             ],
             "index": "pypi",
             "version": "==0.4.0"
-=======
-            ],
-            "version": "==0.15"
->>>>>>> 606b456e
         },
         "isort": {
             "hashes": [
@@ -256,7 +244,6 @@
                 "sha256:b9817417e95936bf75d85d3f8767f7df6cdde751fc40aed3bb3074cbcb77757c"
             ],
             "version": "==0.12.0"
-<<<<<<< HEAD
         },
         "protobuf": {
             "hashes": [
@@ -280,8 +267,6 @@
                 "sha256:fa529d9261682b24c2aaa683667253175c9acebe0a31105394b221090da75832"
             ],
             "version": "==3.8.0"
-=======
->>>>>>> 606b456e
         },
         "py": {
             "hashes": [
