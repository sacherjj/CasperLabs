use engine_shared::stored_value::StoredValue;
use engine_test_support::{
    internal::{
        utils, ExecuteRequestBuilder, InMemoryWasmTestBuilder, DEFAULT_PAYMENT,
        DEFAULT_RUN_GENESIS_REQUEST,
    },
    DEFAULT_ACCOUNT_ADDR,
};
<<<<<<< HEAD
use types::{account::AccountHash, Key, U512};
=======
use types::{account::PublicKey, runtime_args, Key, RuntimeArgs, U512};
>>>>>>> 5327d1a2

const CONTRACT_CREATE: &str = "ee_572_regression_create.wasm";
const CONTRACT_ESCALATE: &str = "ee_572_regression_escalate.wasm";
const CONTRACT_TRANSFER: &str = "transfer_purse_to_account.wasm";
const CREATE: &str = "create";

const ACCOUNT_1_ADDR: AccountHash = AccountHash::new([1u8; 32]);
const ACCOUNT_2_ADDR: AccountHash = AccountHash::new([2u8; 32]);

#[ignore]
#[test]
fn should_run_ee_572_regression() {
    let account_amount: U512 = *DEFAULT_PAYMENT + U512::from(100);
    let account_1_creation_args = runtime_args! {
        "target" => ACCOUNT_1_ADDR,
        "amount" => account_amount
    };
    let account_2_creation_args = runtime_args! {
        "target" => ACCOUNT_2_ADDR,
        "amount" => account_amount,
    };

    // This test runs a contract that's after every call extends the same key with
    // more data
    let mut builder = InMemoryWasmTestBuilder::default();

    let exec_request_1 = ExecuteRequestBuilder::standard(
        DEFAULT_ACCOUNT_ADDR,
        CONTRACT_TRANSFER,
        account_1_creation_args,
    )
    .build();
    let exec_request_2 = ExecuteRequestBuilder::standard(
        DEFAULT_ACCOUNT_ADDR,
        CONTRACT_TRANSFER,
        account_2_creation_args.clone(),
    )
    .build();

    let exec_request_3 =
        ExecuteRequestBuilder::standard(ACCOUNT_1_ADDR, CONTRACT_CREATE, account_2_creation_args)
            .build();

    // Create Accounts
    builder
        .run_genesis(&DEFAULT_RUN_GENESIS_REQUEST)
        .exec(exec_request_1)
        .expect_success()
        .commit();

    builder.exec(exec_request_2).expect_success().commit();

    // Store the creation contract
    builder.exec(exec_request_3).expect_success().commit();

    let contract: Key = {
        let account = match builder.query(None, Key::Account(ACCOUNT_1_ADDR), &[]) {
            Ok(StoredValue::Account(account)) => account,
            _ => panic!("Could not find account at: {:?}", ACCOUNT_1_ADDR),
        };
        *account
            .named_keys()
            .get(CREATE)
            .expect("Could not find contract pointer")
    };

    let exec_request_4 = ExecuteRequestBuilder::standard(
        ACCOUNT_2_ADDR,
        CONTRACT_ESCALATE,
        runtime_args! {
            "contract_hash" => contract.into_hash().expect("should be hash"),
        },
    )
    .build();

    // Attempt to forge a new URef with escalated privileges
    let response = builder
        .exec(exec_request_4)
        .get_exec_response(3)
        .expect("should have a response")
        .to_owned();

    let error_message = utils::get_error_message(response);

    assert!(error_message.contains("ForgedReference"), error_message);
}<|MERGE_RESOLUTION|>--- conflicted
+++ resolved
@@ -6,11 +6,7 @@
     },
     DEFAULT_ACCOUNT_ADDR,
 };
-<<<<<<< HEAD
-use types::{account::AccountHash, Key, U512};
-=======
-use types::{account::PublicKey, runtime_args, Key, RuntimeArgs, U512};
->>>>>>> 5327d1a2
+use types::{account::AccountHash, runtime_args, Key, RuntimeArgs, U512};
 
 const CONTRACT_CREATE: &str = "ee_572_regression_create.wasm";
 const CONTRACT_ESCALATE: &str = "ee_572_regression_escalate.wasm";
