--- conflicted
+++ resolved
@@ -9,15 +9,11 @@
     },
     DEFAULT_ACCOUNT_ADDR,
 };
-<<<<<<< HEAD
-use types::{account::AccountHash, ApiError, U512};
-=======
-use types::{account::PublicKey, runtime_args, ApiError, RuntimeArgs, U512};
+use types::{account::AccountHash, runtime_args, ApiError, RuntimeArgs, U512};
 
 const ARG_AMOUNT: &str = "amount";
 const ARG_ENTRY_POINT: &str = "entry_point";
 const ARG_ACCOUNT_PK: &str = "account_public_key";
->>>>>>> 5327d1a2
 
 const CONTRACT_POS_BONDING: &str = "pos_bonding.wasm";
 const ACCOUNT_1_ADDR: AccountHash = AccountHash::new([7u8; 32]);
