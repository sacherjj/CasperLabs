--- conflicted
+++ resolved
@@ -5,11 +5,7 @@
     },
     DEFAULT_ACCOUNT_ADDR,
 };
-<<<<<<< HEAD
-use types::account::AccountHash;
-=======
-use types::{account::PublicKey, runtime_args, RuntimeArgs};
->>>>>>> 5327d1a2
+use types::{account::AccountHash, runtime_args, RuntimeArgs};
 
 const PASS_INIT_REMOVE: &str = "init_remove";
 const PASS_TEST_REMOVE: &str = "test_remove";
@@ -38,13 +34,8 @@
                 CONTRACT_EE_550_REGRESSION,
                 runtime_args! { ARG_PASS => String::from(PASS_TEST_REMOVE) },
             )
-<<<<<<< HEAD
-            .with_payment_code(STANDARD_PAYMENT_CONTRACT, (*DEFAULT_PAYMENT,))
+            .with_empty_payment_bytes(runtime_args! { ARG_AMOUNT => *DEFAULT_PAYMENT, })
             .with_authorization_keys(&[DEFAULT_ACCOUNT_ADDR, AccountHash::new(KEY_2_ADDR)])
-=======
-            .with_empty_payment_bytes(runtime_args! { ARG_AMOUNT => *DEFAULT_PAYMENT, })
-            .with_authorization_keys(&[DEFAULT_ACCOUNT_ADDR, PublicKey::ed25519_from(KEY_2_ADDR)])
->>>>>>> 5327d1a2
             .with_deploy_hash(DEPLOY_HASH)
             .build();
 
@@ -80,13 +71,8 @@
                 CONTRACT_EE_550_REGRESSION,
                 runtime_args! { ARG_PASS => String::from(PASS_TEST_UPDATE) },
             )
-<<<<<<< HEAD
-            .with_payment_code(STANDARD_PAYMENT_CONTRACT, (*DEFAULT_PAYMENT,))
+            .with_empty_payment_bytes(runtime_args! { ARG_AMOUNT => *DEFAULT_PAYMENT, })
             .with_authorization_keys(&[DEFAULT_ACCOUNT_ADDR, AccountHash::new(KEY_2_ADDR)])
-=======
-            .with_empty_payment_bytes(runtime_args! { ARG_AMOUNT => *DEFAULT_PAYMENT, })
-            .with_authorization_keys(&[DEFAULT_ACCOUNT_ADDR, PublicKey::ed25519_from(KEY_2_ADDR)])
->>>>>>> 5327d1a2
             .with_deploy_hash(DEPLOY_HASH)
             .build();
 
