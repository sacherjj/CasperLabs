--- conflicted
+++ resolved
@@ -8,24 +8,15 @@
     DEFAULT_ACCOUNT_ADDR,
 };
 use types::{
-<<<<<<< HEAD
     account::{AccountHash, Weight},
-    U512,
-=======
-    account::{PublicKey, Weight},
     runtime_args, RuntimeArgs, U512,
->>>>>>> 5327d1a2
 };
 
 const CONTRACT_ADD_UPDATE_ASSOCIATED_KEY: &str = "add_update_associated_key.wasm";
 const CONTRACT_REMOVE_ASSOCIATED_KEY: &str = "remove_associated_key.wasm";
 const CONTRACT_TRANSFER_PURSE_TO_ACCOUNT: &str = "transfer_purse_to_account.wasm";
-<<<<<<< HEAD
 const ACCOUNT_1_ADDR: AccountHash = AccountHash::new([1u8; 32]);
-=======
-const ACCOUNT_1_ADDR: PublicKey = PublicKey::ed25519_from([1u8; 32]);
 const ARG_ACCOUNT: &str = "account";
->>>>>>> 5327d1a2
 
 lazy_static! {
     static ref ACCOUNT_1_INITIAL_FUND: U512 = *DEFAULT_PAYMENT * 10;
