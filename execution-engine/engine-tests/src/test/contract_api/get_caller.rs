use engine_test_support::{
    internal::{
        ExecuteRequestBuilder, InMemoryWasmTestBuilder, DEFAULT_PAYMENT,
        DEFAULT_RUN_GENESIS_REQUEST,
    },
    DEFAULT_ACCOUNT_ADDR,
};
<<<<<<< HEAD
use types::account::AccountHash;
=======
use types::{account::PublicKey, runtime_args, RuntimeArgs};
>>>>>>> 5327d1a2

const CONTRACT_GET_CALLER: &str = "get_caller.wasm";
const CONTRACT_GET_CALLER_SUBCALL: &str = "get_caller_subcall.wasm";
const CONTRACT_TRANSFER_PURSE_TO_ACCOUNT: &str = "transfer_purse_to_account.wasm";
const ACCOUNT_1_ADDR: AccountHash = AccountHash::new([1u8; 32]);

#[ignore]
#[test]
fn should_run_get_caller_contract() {
    InMemoryWasmTestBuilder::default()
        .run_genesis(&DEFAULT_RUN_GENESIS_REQUEST)
        .exec(
            ExecuteRequestBuilder::standard(
                DEFAULT_ACCOUNT_ADDR,
                CONTRACT_GET_CALLER,
                runtime_args! {"account" => DEFAULT_ACCOUNT_ADDR},
            )
            .build(),
        )
        .expect_success()
        .commit();
}

#[ignore]
#[test]
fn should_run_get_caller_contract_other_account() {
    let mut builder = InMemoryWasmTestBuilder::default();

    builder.run_genesis(&DEFAULT_RUN_GENESIS_REQUEST);

    builder
        .exec(
            ExecuteRequestBuilder::standard(
                DEFAULT_ACCOUNT_ADDR,
                CONTRACT_TRANSFER_PURSE_TO_ACCOUNT,
                runtime_args! {"target" => ACCOUNT_1_ADDR, "amount"=> *DEFAULT_PAYMENT},
            )
            .build(),
        )
        .expect_success()
        .commit();

    builder
        .exec(
            ExecuteRequestBuilder::standard(
                ACCOUNT_1_ADDR,
                CONTRACT_GET_CALLER,
                runtime_args! {"account" => ACCOUNT_1_ADDR},
            )
            .build(),
        )
        .expect_success()
        .commit();
}

#[ignore]
#[test]
fn should_run_get_caller_subcall_contract() {
    {
        let mut builder = InMemoryWasmTestBuilder::default();
        builder.run_genesis(&DEFAULT_RUN_GENESIS_REQUEST);

        builder
            .exec(
                ExecuteRequestBuilder::standard(
                    DEFAULT_ACCOUNT_ADDR,
                    CONTRACT_GET_CALLER_SUBCALL,
                    runtime_args! {"account" => DEFAULT_ACCOUNT_ADDR},
                )
                .build(),
            )
            .expect_success()
            .commit();
    }

    let mut builder = InMemoryWasmTestBuilder::default();
    builder
        .run_genesis(&DEFAULT_RUN_GENESIS_REQUEST)
        .exec(
            ExecuteRequestBuilder::standard(
                DEFAULT_ACCOUNT_ADDR,
                CONTRACT_TRANSFER_PURSE_TO_ACCOUNT,
                runtime_args! {"target" => ACCOUNT_1_ADDR, "amount"=>*DEFAULT_PAYMENT},
            )
            .build(),
        )
        .expect_success()
        .commit();
    builder
        .exec(
            ExecuteRequestBuilder::standard(
                ACCOUNT_1_ADDR,
                CONTRACT_GET_CALLER_SUBCALL,
                runtime_args! {"account" => ACCOUNT_1_ADDR},
            )
            .build(),
        )
        .expect_success()
        .commit();
}<|MERGE_RESOLUTION|>--- conflicted
+++ resolved
@@ -5,11 +5,7 @@
     },
     DEFAULT_ACCOUNT_ADDR,
 };
-<<<<<<< HEAD
-use types::account::AccountHash;
-=======
-use types::{account::PublicKey, runtime_args, RuntimeArgs};
->>>>>>> 5327d1a2
+use types::{account::AccountHash, runtime_args, RuntimeArgs};
 
 const CONTRACT_GET_CALLER: &str = "get_caller.wasm";
 const CONTRACT_GET_CALLER_SUBCALL: &str = "get_caller_subcall.wasm";
