--- conflicted
+++ resolved
@@ -48,6 +48,8 @@
     DEFAULT_GENESIS_TIMESTAMP, DEFAULT_PAYMENT, DEFAULT_PROTOCOL_VERSION, DEFAULT_WASM_COSTS,
 };
 
+pub const STANDARD_PAYMENT_CONTRACT: &str = "standard_payment.wasm";
+
 pub const DEFAULT_BLOCK_TIME: u64 = 0;
 pub const MOCKED_ACCOUNT_ADDRESS: [u8; 32] = [48u8; 32];
 pub const COMPILED_WASM_PATH: &str = "../target/wasm32-unknown-unknown/release";
@@ -57,8 +59,6 @@
 ///
 /// This default value should give 1MiB initial map size by default.
 const DEFAULT_LMDB_PAGES: usize = 2560;
-
-pub const STANDARD_PAYMENT_CONTRACT: &str = "standard_payment.wasm";
 
 pub type InMemoryWasmTestBuilder = WasmTestBuilder<InMemoryGlobalState>;
 pub type LmdbWasmTestBuilder = WasmTestBuilder<LmdbGlobalState>;
@@ -219,212 +219,6 @@
     ProofOfStakeInstall,
 }
 
-<<<<<<< HEAD
-=======
-pub fn create_genesis_config(accounts: Vec<GenesisAccount>) -> GenesisConfig {
-    let name = DEFAULT_CHAIN_NAME.to_string();
-    let timestamp = DEFAULT_GENESIS_TIMESTAMP;
-    let mint_installer_bytes = read_wasm_file_bytes(CONTRACT_MINT_INSTALL);
-    let proof_of_stake_installer_bytes = read_wasm_file_bytes(CONTRACT_POS_INSTALL);
-    let protocol_version = *DEFAULT_PROTOCOL_VERSION;
-    let wasm_costs = *DEFAULT_WASM_COSTS;
-    GenesisConfig::new(
-        name,
-        timestamp,
-        protocol_version,
-        mint_installer_bytes,
-        proof_of_stake_installer_bytes,
-        accounts,
-        wasm_costs,
-    )
-}
-
-pub fn create_query_request(post_state: Vec<u8>, base_key: Key, path: Vec<String>) -> QueryRequest {
-    let mut query_request = QueryRequest::new();
-
-    query_request.set_state_hash(post_state);
-    query_request.set_base_key(base_key.into());
-    query_request.set_path(path.into());
-
-    query_request
-}
-
-#[allow(clippy::too_many_arguments)]
-pub fn create_exec_request(
-    address: [u8; 32],
-    payment_file: &str,
-    payment_args: impl ArgsParser,
-    session_file: &str,
-    session_args: impl ArgsParser,
-    pre_state_hash: &[u8],
-    block_time: u64,
-    deploy_hash: [u8; 32],
-    authorized_keys: Vec<PublicKey>,
-) -> ExecRequest {
-    let deploy = DeployBuilder::new()
-        .with_session_code(session_file, session_args)
-        .with_payment_code(payment_file, payment_args)
-        .with_address(address)
-        .with_authorization_keys(&authorized_keys)
-        .with_deploy_hash(deploy_hash)
-        .build();
-
-    ExecRequestBuilder::new()
-        .with_pre_state_hash(pre_state_hash)
-        .with_protocol_version(1)
-        .with_block_time(block_time)
-        .push_deploy(deploy)
-        .build()
-}
-
-#[allow(clippy::implicit_hasher)]
-pub fn create_commit_request(
-    prestate_hash: &[u8],
-    effects: &HashMap<Key, Transform>,
-) -> CommitRequest {
-    let effects: Vec<TransformEntry> = effects
-        .iter()
-        .map(|(k, t)| (k.to_owned(), t.to_owned()).into())
-        .collect();
-
-    let mut commit_request = CommitRequest::new();
-    commit_request.set_prestate_hash(prestate_hash.to_vec());
-    commit_request.set_effects(effects.into());
-    commit_request
-}
-
-#[allow(clippy::implicit_hasher)]
-pub fn get_genesis_transforms(genesis_response: &GenesisResponse) -> HashMap<Key, Transform> {
-    let commit_transforms: CommitTransforms = genesis_response
-        .get_success()
-        .get_effect()
-        .get_transform_map()
-        .try_into()
-        .expect("should convert");
-    commit_transforms.value()
-}
-
-pub fn get_exec_transforms(exec_response: &ExecResponse) -> Vec<HashMap<Key, Transform>> {
-    let deploy_results: &[DeployResult] = exec_response.get_success().get_deploy_results();
-
-    deploy_results
-        .iter()
-        .map(|deploy_result| {
-            let commit_transforms: CommitTransforms = deploy_result
-                .get_execution_result()
-                .get_effects()
-                .get_transform_map()
-                .try_into()
-                .expect("should convert");
-            commit_transforms.value()
-        })
-        .collect()
-}
-
-pub fn get_exec_costs(exec_response: &ExecResponse) -> Vec<Gas> {
-    let deploy_results: &[DeployResult] = exec_response.get_success().get_deploy_results();
-
-    deploy_results
-        .iter()
-        .map(|deploy_result| Gas::from_u64(deploy_result.get_execution_result().get_cost()))
-        .collect()
-}
-
-#[allow(clippy::implicit_hasher)]
-pub fn get_contract_uref(transforms: &HashMap<Key, Transform>, contract: Vec<u8>) -> Option<URef> {
-    transforms
-        .iter()
-        .find(|(_, v)| match v {
-            Transform::Write(Value::Contract(mint_contract))
-                if mint_contract.bytes() == contract.as_slice() =>
-            {
-                true
-            }
-            _ => false,
-        })
-        .and_then(|(k, _)| {
-            if let Key::URef(uref) = k {
-                Some(*uref)
-            } else {
-                None
-            }
-        })
-}
-
-#[allow(clippy::implicit_hasher)]
-pub fn get_mint_contract_uref(
-    transforms: &HashMap<Key, Transform>,
-    contracts: &HashMap<SystemContractType, WasmiBytes>,
-) -> Option<URef> {
-    let mint_contract_bytes: Vec<u8> = contracts
-        .get(&SystemContractType::Mint)
-        .map(ToOwned::to_owned)
-        .map(Into::into)
-        .expect("Should get mint bytes.");
-
-    get_contract_uref(&transforms, mint_contract_bytes)
-}
-
-#[allow(clippy::implicit_hasher)]
-pub fn get_pos_contract_uref(
-    transforms: &HashMap<Key, Transform>,
-    contracts: &HashMap<SystemContractType, WasmiBytes>,
-) -> Option<URef> {
-    let mint_contract_bytes: Vec<u8> = contracts
-        .get(&SystemContractType::ProofOfStake)
-        .map(ToOwned::to_owned)
-        .map(Into::into)
-        .expect("Should get PoS bytes.");
-
-    get_contract_uref(&transforms, mint_contract_bytes)
-}
-
-#[allow(clippy::implicit_hasher)]
-pub fn get_account(transforms: &HashMap<Key, Transform>, account: &Key) -> Option<Account> {
-    transforms.get(account).and_then(|transform| {
-        if let Transform::Write(Value::Account(account)) = transform {
-            Some(account.to_owned())
-        } else {
-            None
-        }
-    })
-}
-
-pub fn get_success_result(response: &ExecResponse) -> DeployResult_ExecutionResult {
-    let result = response.get_success();
-
-    result
-        .get_deploy_results()
-        .first()
-        .expect("should have a deploy result")
-        .get_execution_result()
-        .to_owned()
-}
-
-pub fn get_precondition_failure(response: &ExecResponse) -> DeployResult_PreconditionFailure {
-    let result = response.get_success();
-
-    result
-        .get_deploy_results()
-        .first()
-        .expect("should have a deploy result")
-        .get_precondition_failure()
-        .to_owned()
-}
-
-pub fn get_error_message(execution_result: DeployResult_ExecutionResult) -> String {
-    let error = execution_result.get_error();
-
-    if error.has_gas_error() {
-        "Gas limit".to_string()
-    } else {
-        error.get_exec_error().get_message().to_string()
-    }
-}
-
-pub const STANDARD_PAYMENT_CONTRACT: &str = "standard_payment.wasm";
-
->>>>>>> ef50aa73
 /// Builder for simple WASM test
 pub struct WasmTestBuilder<S> {
     /// Engine state is wrapped in Rc<> to workaround missing `impl Clone for
@@ -744,84 +538,6 @@
         self
     }
 
-<<<<<<< HEAD
-=======
-    /// Runs a contract and after that runs actual WASM contract and expects
-    /// transformations to happen at the end of execution.
-    #[allow(clippy::too_many_arguments)]
-    pub fn exec_with_args_and_keys(
-        &mut self,
-        address: [u8; 32],
-        payment_file: &str,
-        payment_args: impl ArgsParser,
-        session_file: &str,
-        session_args: impl ArgsParser,
-        block_time: u64,
-        deploy_hash: [u8; 32],
-        authorized_keys: Vec<PublicKey>,
-    ) -> &mut Self {
-        let exec_request = create_exec_request(
-            address,
-            payment_file,
-            payment_args,
-            session_file,
-            session_args,
-            self.post_state_hash
-                .as_ref()
-                .expect("Should have post state hash"),
-            block_time,
-            deploy_hash,
-            authorized_keys,
-        );
-        self.exec_with_exec_request(exec_request)
-    }
-
-    #[allow(clippy::too_many_arguments)]
-    pub fn exec_with_args(
-        &mut self,
-        address: [u8; 32],
-        payment_file: &str,
-        payment_args: impl ArgsParser,
-        session_file: &str,
-        session_args: impl ArgsParser,
-        block_time: u64,
-        deploy_hash: [u8; 32],
-    ) -> &mut Self {
-        self.exec_with_args_and_keys(
-            address,
-            payment_file,
-            payment_args,
-            session_file,
-            session_args,
-            block_time,
-            deploy_hash,
-            // Exec with different account also implies the authorized keys should default to
-            // the calling account.
-            vec![PublicKey::new(address)],
-        )
-    }
-
-    pub fn exec(
-        &mut self,
-        address: [u8; 32],
-        session_file: &str,
-        block_time: u64,
-        deploy_hash: [u8; 32],
-    ) -> &mut Self {
-        let payment_file = STANDARD_PAYMENT_CONTRACT;
-        let payment_args = (U512::from(MAX_PAYMENT),);
-        self.exec_with_args(
-            address,
-            payment_file,
-            payment_args,
-            session_file,
-            (), // no arguments passed to session contract by default
-            block_time,
-            deploy_hash,
-        )
-    }
-
->>>>>>> ef50aa73
     /// Commit effects of previous exec call on the latest post-state hash.
     pub fn commit(&mut self) -> &mut Self {
         let prestate_hash = self
@@ -1017,7 +733,18 @@
         }
     }
 
-<<<<<<< HEAD
+    pub fn get_contract(&self, contract_uref: URef) -> Option<Contract> {
+        let contract_value: Value = self
+            .query(None, Key::URef(contract_uref), &[])
+            .expect("should have contract value");
+
+        if let Value::Contract(contract) = contract_value {
+            Some(contract)
+        } else {
+            None
+        }
+    }
+
     pub fn get_exec_costs(&self, index: usize) -> Vec<Gas> {
         let exec_response = self
             .get_exec_response(index)
@@ -1111,13 +838,13 @@
 pub fn create_exec_request(
     address: [u8; 32],
     payment_file: &str,
-    payment_args: impl contract_ffi::contract_api::argsparser::ArgsParser,
+    payment_args: impl ArgsParser,
     session_file: &str,
-    session_args: impl contract_ffi::contract_api::argsparser::ArgsParser,
+    session_args: impl ArgsParser,
     pre_state_hash: &[u8],
     block_time: u64,
     deploy_hash: [u8; 32],
-    authorized_keys: Vec<contract_ffi::value::account::PublicKey>,
+    authorized_keys: Vec<PublicKey>,
 ) -> ExecRequest {
     let deploy = DeployBuilder::new()
         .with_session_code(session_file, session_args)
@@ -1138,7 +865,7 @@
 #[allow(clippy::implicit_hasher)]
 pub fn create_commit_request(
     prestate_hash: &[u8],
-    effects: &HashMap<contract_ffi::key::Key, Transform>,
+    effects: &HashMap<Key, Transform>,
 ) -> CommitRequest {
     let effects: Vec<TransformEntry> = effects
         .iter()
@@ -1152,9 +879,7 @@
 }
 
 #[allow(clippy::implicit_hasher)]
-pub fn get_genesis_transforms(
-    genesis_response: &GenesisResponse,
-) -> HashMap<contract_ffi::key::Key, Transform> {
+pub fn get_genesis_transforms(genesis_response: &GenesisResponse) -> HashMap<Key, Transform> {
     let commit_transforms: CommitTransforms = genesis_response
         .get_success()
         .get_effect()
@@ -1164,9 +889,7 @@
     commit_transforms.value()
 }
 
-pub fn get_exec_transforms(
-    exec_response: &ExecResponse,
-) -> Vec<HashMap<contract_ffi::key::Key, Transform>> {
+pub fn get_exec_transforms(exec_response: &ExecResponse) -> Vec<HashMap<Key, Transform>> {
     let deploy_results: &[DeployResult] = exec_response.get_success().get_deploy_results();
 
     deploy_results
@@ -1193,14 +916,11 @@
 }
 
 #[allow(clippy::implicit_hasher)]
-pub fn get_contract_uref(
-    transforms: &HashMap<contract_ffi::key::Key, Transform>,
-    contract: Vec<u8>,
-) -> Option<contract_ffi::uref::URef> {
+pub fn get_contract_uref(transforms: &HashMap<Key, Transform>, contract: Vec<u8>) -> Option<URef> {
     transforms
         .iter()
         .find(|(_, v)| match v {
-            Transform::Write(contract_ffi::value::Value::Contract(mint_contract))
+            Transform::Write(Value::Contract(mint_contract))
                 if mint_contract.bytes() == contract.as_slice() =>
             {
                 true
@@ -1208,7 +928,7 @@
             _ => false,
         })
         .and_then(|(k, _)| {
-            if let contract_ffi::key::Key::URef(uref) = k {
+            if let Key::URef(uref) = k {
                 Some(*uref)
             } else {
                 None
@@ -1218,9 +938,9 @@
 
 #[allow(clippy::implicit_hasher)]
 pub fn get_mint_contract_uref(
-    transforms: &HashMap<contract_ffi::key::Key, Transform>,
+    transforms: &HashMap<Key, Transform>,
     contracts: &HashMap<SystemContractType, WasmiBytes>,
-) -> Option<contract_ffi::uref::URef> {
+) -> Option<URef> {
     let mint_contract_bytes: Vec<u8> = contracts
         .get(&SystemContractType::Mint)
         .map(ToOwned::to_owned)
@@ -1232,9 +952,9 @@
 
 #[allow(clippy::implicit_hasher)]
 pub fn get_pos_contract_uref(
-    transforms: &HashMap<contract_ffi::key::Key, Transform>,
+    transforms: &HashMap<Key, Transform>,
     contracts: &HashMap<SystemContractType, WasmiBytes>,
-) -> Option<contract_ffi::uref::URef> {
+) -> Option<URef> {
     let mint_contract_bytes: Vec<u8> = contracts
         .get(&SystemContractType::ProofOfStake)
         .map(ToOwned::to_owned)
@@ -1245,12 +965,9 @@
 }
 
 #[allow(clippy::implicit_hasher)]
-pub fn get_account(
-    transforms: &HashMap<contract_ffi::key::Key, Transform>,
-    account: &contract_ffi::key::Key,
-) -> Option<contract_ffi::value::Account> {
+pub fn get_account(transforms: &HashMap<Key, Transform>, account: &Key) -> Option<Account> {
     transforms.get(account).and_then(|transform| {
-        if let Transform::Write(contract_ffi::value::Value::Account(account)) = transform {
+        if let Transform::Write(Value::Account(account)) = transform {
             Some(account.to_owned())
         } else {
             None
@@ -1287,17 +1004,5 @@
         "Gas limit".to_string()
     } else {
         error.get_exec_error().get_message().to_string()
-=======
-    pub fn get_contract(&self, contract_uref: URef) -> Option<Contract> {
-        let contract_value: Value = self
-            .query(None, Key::URef(contract_uref), &[])
-            .expect("should have contract value");
-
-        if let Value::Contract(contract) = contract_value {
-            Some(contract)
-        } else {
-            None
-        }
->>>>>>> ef50aa73
     }
 }