--- conflicted
+++ resolved
@@ -27,11 +27,10 @@
 /// added to them when being converted to a `u32`.
 const MINT_ERROR_OFFSET: u32 = (POS_ERROR_OFFSET - 1) - u8::MAX as u32; // 65024..=65279
 
-<<<<<<< HEAD
 /// Contract header errors (defined in "types/src/contract_header.rs") will have this value
 /// added to them when being converted to a `u32`.
 const HEADER_ERROR_OFFSET: u32 = (MINT_ERROR_OFFSET - 1) - u8::MAX as u32; // 64768..=65023
-=======
+
 /// Minimum value of user error's inclusive range.
 const USER_ERROR_MIN: u32 = RESERVED_ERROR_MAX + 1;
 
@@ -49,7 +48,12 @@
 
 /// Maximum value of Proof of Stake error's inclusive range.
 const POS_ERROR_MAX: u32 = RESERVED_ERROR_MAX;
->>>>>>> 9c5713ad
+
+/// Minimum value of contract header error's inclusive range.
+const HEADER_ERROR_MIN: u32 = HEADER_ERROR_OFFSET;
+
+/// Maximum value of contract header error's inclusive range.
+const HEADER_ERROR_MAX: u32 = RESERVED_ERROR_MAX;
 
 /// Errors which can be encountered while running a smart contract.
 ///
@@ -597,6 +601,7 @@
             USER_ERROR_MIN..=USER_ERROR_MAX => ApiError::User(value as u16),
             POS_ERROR_MIN..=POS_ERROR_MAX => ApiError::ProofOfStake(value as u8),
             MINT_ERROR_MIN..=MINT_ERROR_MAX => ApiError::Mint(value as u8),
+            HEADER_ERROR_MIN..=HEADER_ERROR_MAX => ApiError::ContractHeader(value as u8),
             _ => ApiError::Unhandled,
         }
     }
@@ -677,58 +682,7 @@
 pub fn result_from(value: i32) -> Result<(), ApiError> {
     match value {
         0 => Ok(()),
-<<<<<<< HEAD
-        1 => Err(ApiError::None),
-        2 => Err(ApiError::MissingArgument),
-        3 => Err(ApiError::InvalidArgument),
-        4 => Err(ApiError::Deserialize),
-        5 => Err(ApiError::Read),
-        6 => Err(ApiError::ValueNotFound),
-        7 => Err(ApiError::ContractNotFound),
-        8 => Err(ApiError::GetKey),
-        9 => Err(ApiError::UnexpectedKeyVariant),
-        10 => Err(ApiError::UnexpectedContractRefVariant),
-        11 => Err(ApiError::InvalidPurseName),
-        12 => Err(ApiError::InvalidPurse),
-        13 => Err(ApiError::UpgradeContractAtURef),
-        14 => Err(ApiError::Transfer),
-        15 => Err(ApiError::NoAccessRights),
-        16 => Err(ApiError::CLTypeMismatch),
-        17 => Err(ApiError::EarlyEndOfStream),
-        18 => Err(ApiError::Formatting),
-        19 => Err(ApiError::LeftOverBytes),
-        20 => Err(ApiError::OutOfMemory),
-        21 => Err(ApiError::MaxKeysLimit),
-        22 => Err(ApiError::DuplicateKey),
-        23 => Err(ApiError::PermissionDenied),
-        24 => Err(ApiError::MissingKey),
-        25 => Err(ApiError::ThresholdViolation),
-        26 => Err(ApiError::KeyManagementThreshold),
-        27 => Err(ApiError::DeploymentThreshold),
-        28 => Err(ApiError::InsufficientTotalWeight),
-        29 => Err(ApiError::InvalidSystemContract),
-        30 => Err(ApiError::PurseNotCreated),
-        31 => Err(ApiError::Unhandled),
-        32 => Err(ApiError::BufferTooSmall),
-        33 => Err(ApiError::HostBufferEmpty),
-        34 => Err(ApiError::HostBufferFull),
-        35 => Err(ApiError::AllocLayout),
-        _ => {
-            if value > RESERVED_ERROR_MAX as i32 && value <= (2 * RESERVED_ERROR_MAX + 1) as i32 {
-                Err(ApiError::User(value as u16))
-            } else if value >= POS_ERROR_OFFSET as i32 && value <= RESERVED_ERROR_MAX as i32 {
-                Err(ApiError::ProofOfStake(value as u8))
-            } else if value >= MINT_ERROR_OFFSET as i32 && value < POS_ERROR_OFFSET as i32 {
-                Err(ApiError::Mint(value as u8))
-            } else if value >= HEADER_ERROR_OFFSET as i32 && value < MINT_ERROR_OFFSET as i32 {
-                Err(ApiError::ContractHeader(value as u8))
-            } else {
-                Err(ApiError::Unhandled)
-            }
-        }
-=======
         _ => Err(ApiError::from(value as u32)),
->>>>>>> 9c5713ad
     }
 }
 
