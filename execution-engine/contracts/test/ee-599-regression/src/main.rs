--- conflicted
+++ resolved
@@ -11,16 +11,12 @@
     contract_api::{account, runtime, storage, system},
     unwrap_or_revert::UnwrapOrRevert,
 };
-<<<<<<< HEAD
-use types::{account::AccountHash, ApiError, Key, URef, U512};
-=======
 use types::{
-    account::PublicKey,
+    account::AccountHash,
     contracts::{NamedKeys, Parameters},
     ApiError, CLType, ContractHash, EntryPoint, EntryPointAccess, EntryPointType, EntryPoints, Key,
     RuntimeArgs, URef, U512,
 };
->>>>>>> 5327d1a2
 
 const DONATION_AMOUNT: u64 = 1;
 // Different name just to make sure any routine that deals with named keys coming from different
@@ -74,43 +70,9 @@
 #[no_mangle]
 pub extern "C" fn transfer_from_purse_to_purse_ext() {
     // Donation box is the purse funds will be transferred into
-<<<<<<< HEAD
-    let donation_purse = get_donation_purse()?;
-    // This is the address of account which installed the contract
-    let maintainer_account_hash = get_maintainer_account_hash()?;
-
-    match method.as_str() {
-        TRANSFER_FROM_PURSE_TO_PURSE => {
-            let main_purse = account::get_main_purse();
-
-            system::transfer_from_purse_to_purse(
-                main_purse,
-                donation_purse,
-                U512::from(DONATION_AMOUNT),
-            )?
-        }
-        TRANSFER_FROM_PURSE_TO_ACCOUNT => {
-            let main_purse = account::get_main_purse();
-
-            system::transfer_from_purse_to_account(
-                main_purse,
-                maintainer_account_hash,
-                U512::from(DONATION_AMOUNT),
-            )?;
-        }
-        TRANSFER_TO_ACCOUNT => {
-            system::transfer_to_account(maintainer_account_hash, U512::from(DONATION_AMOUNT))?;
-        }
-        GET_MAIN_PURSE => {
-            let _main_purse = account::get_main_purse();
-        }
-        _ => return Err(ContractError::InvalidTransferFundsMethod.into()),
-    }
-=======
     let donation_purse = get_donation_purse().unwrap_or_revert();
 
     let main_purse = account::get_main_purse();
->>>>>>> 5327d1a2
 
     system::transfer_from_purse_to_purse(main_purse, donation_purse, U512::from(DONATION_AMOUNT))
         .unwrap_or_revert();
@@ -123,10 +85,10 @@
 pub extern "C" fn transfer_from_purse_to_account_ext() {
     let main_purse = account::get_main_purse();
     // This is the address of account which installed the contract
-    let maintainer_public_key = get_maintainer_public_key().unwrap_or_revert();
+    let maintainer_account_hash = get_maintainer_account_hash().unwrap_or_revert();
     system::transfer_from_purse_to_account(
         main_purse,
-        maintainer_public_key,
+        maintainer_account_hash,
         U512::from(DONATION_AMOUNT),
     )
     .unwrap_or_revert();
@@ -135,8 +97,8 @@
 #[no_mangle]
 pub extern "C" fn transfer_to_account_ext() {
     // This is the address of account which installed the contract
-    let maintainer_public_key = get_maintainer_public_key().unwrap_or_revert();
-    system::transfer_to_account(maintainer_public_key, U512::from(DONATION_AMOUNT))
+    let maintainer_account_hash = get_maintainer_account_hash().unwrap_or_revert();
+    system::transfer_to_account(maintainer_account_hash, U512::from(DONATION_AMOUNT))
         .unwrap_or_revert();
     let _main_purse = account::get_main_purse();
 }
