--- conflicted
+++ resolved
@@ -17,15 +17,7 @@
         Ok(_) => {}
     };
 
-<<<<<<< HEAD
     let key_management_threshold: Weight = get_arg(0).unwrap_or_revert().unwrap_or_revert();
-=======
-    let key_management_threshold: Weight = match get_arg(0) {
-        Some(Ok(data)) => data,
-        Some(Err(_)) => revert(Error::InvalidArgument),
-        None => revert(Error::MissingArgument),
-    };
->>>>>>> 9dc8c18c
     let deploy_threshold: Weight = match get_arg(1) {
         Some(Ok(data)) => data,
         Some(Err(_)) => revert(Error::InvalidArgument),
