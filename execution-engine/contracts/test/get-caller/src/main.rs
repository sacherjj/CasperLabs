#![no_std]
#![no_main]

<<<<<<< HEAD
use contract::{contract_api::runtime, unwrap_or_revert::UnwrapOrRevert};
use types::{account::AccountHash, ApiError};

#[no_mangle]
pub extern "C" fn call() {
    let known_account_hash: AccountHash = runtime::get_arg(0)
        .unwrap_or_revert_with(ApiError::MissingArgument)
        .unwrap_or_revert_with(ApiError::InvalidArgument);
    let caller_account_hash: AccountHash = runtime::get_caller();
=======
use contract::contract_api::runtime;
use types::account::PublicKey;

const ARG_ACCOUNT: &str = "account";

#[no_mangle]
pub extern "C" fn call() {
    let known_public_key: PublicKey = runtime::get_named_arg(ARG_ACCOUNT);
    let caller_public_key: PublicKey = runtime::get_caller();
>>>>>>> 5327d1a2
    assert_eq!(
        caller_account_hash, known_account_hash,
        "caller account hash was not known account hash"
    );
}<|MERGE_RESOLUTION|>--- conflicted
+++ resolved
@@ -1,27 +1,15 @@
 #![no_std]
 #![no_main]
 
-<<<<<<< HEAD
-use contract::{contract_api::runtime, unwrap_or_revert::UnwrapOrRevert};
-use types::{account::AccountHash, ApiError};
-
-#[no_mangle]
-pub extern "C" fn call() {
-    let known_account_hash: AccountHash = runtime::get_arg(0)
-        .unwrap_or_revert_with(ApiError::MissingArgument)
-        .unwrap_or_revert_with(ApiError::InvalidArgument);
-    let caller_account_hash: AccountHash = runtime::get_caller();
-=======
 use contract::contract_api::runtime;
-use types::account::PublicKey;
+use types::account::AccountHash;
 
 const ARG_ACCOUNT: &str = "account";
 
 #[no_mangle]
 pub extern "C" fn call() {
-    let known_public_key: PublicKey = runtime::get_named_arg(ARG_ACCOUNT);
-    let caller_public_key: PublicKey = runtime::get_caller();
->>>>>>> 5327d1a2
+    let known_account_hash: AccountHash = runtime::get_named_arg(ARG_ACCOUNT);
+    let caller_account_hash: AccountHash = runtime::get_caller();
     assert_eq!(
         caller_account_hash, known_account_hash,
         "caller account hash was not known account hash"
