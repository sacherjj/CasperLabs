--- conflicted
+++ resolved
@@ -9,21 +9,18 @@
     contract_api::{account, runtime, system},
     unwrap_or_revert::UnwrapOrRevert,
 };
-<<<<<<< HEAD
-use types::{account::AccountHash, ApiError, ContractRef, URef, U512};
-=======
 
-use types::{account::PublicKey, runtime_args, ApiError, ContractHash, RuntimeArgs, URef, U512};
+use types::{account::AccountHash, runtime_args, ApiError, ContractHash, RuntimeArgs, URef, U512};
 
 const ARG_AMOUNT: &str = "amount";
 const ARG_PURSE: &str = "purse";
 const ARG_ENTRY_POINT: &str = "entry_point";
 const ARG_BOND: &str = "bond";
 const ARG_UNBOND: &str = "unbond";
-const ARG_ACCOUNT_PK: &str = "account_public_key";
+// TODO: Changed from "account_public_key" might cause issues.
+const ARG_ACCOUNT_HASH: &str = "account_hash";
 const TEST_BOND_FROM_MAIN_PURSE: &str = "bond-from-main-purse";
 const TEST_SEED_NEW_ACCOUNT: &str = "seed_new_account";
->>>>>>> 5327d1a2
 
 #[repr(u16)]
 enum Error {
@@ -70,50 +67,6 @@
     runtime::call_contract(pos, ARG_BOND, args)
 }
 
-<<<<<<< HEAD
-#[no_mangle]
-pub extern "C" fn call() {
-    let pos_pointer = system::get_proof_of_stake();
-
-    let command: String = runtime::get_arg(0)
-        .unwrap_or_revert_with(ApiError::MissingArgument)
-        .unwrap_or_revert_with(ApiError::InvalidArgument);
-    if command == TEST_BOND {
-        // Creates new purse with desired amount based on main purse and sends funds
-
-        let amount = runtime::get_arg(1)
-            .unwrap_or_revert_with(ApiError::MissingArgument)
-            .unwrap_or_revert_with(ApiError::InvalidArgument);
-        let p1 = system::create_purse();
-
-        system::transfer_from_purse_to_purse(account::get_main_purse(), p1, amount)
-            .unwrap_or_revert();
-
-        bond(&pos_pointer, &amount, p1);
-    } else if command == TEST_BOND_FROM_MAIN_PURSE {
-        let amount = runtime::get_arg(1)
-            .unwrap_or_revert_with(ApiError::MissingArgument)
-            .unwrap_or_revert_with(ApiError::InvalidArgument);
-
-        bond(&pos_pointer, &amount, account::get_main_purse());
-    } else if command == TEST_SEED_NEW_ACCOUNT {
-        let account: AccountHash = runtime::get_arg(1)
-            .unwrap_or_revert_with(ApiError::MissingArgument)
-            .unwrap_or_revert_with(ApiError::InvalidArgument);
-        let amount: U512 = runtime::get_arg(2)
-            .unwrap_or_revert_with(ApiError::MissingArgument)
-            .unwrap_or_revert_with(ApiError::InvalidArgument);
-        system::transfer_from_purse_to_account(account::get_main_purse(), account, amount)
-            .unwrap_or_revert_with(ApiError::User(Error::UnableToSeedAccount as u16));
-    } else if command == TEST_UNBOND {
-        let maybe_amount: Option<U512> = runtime::get_arg(1)
-            .unwrap_or_revert_with(ApiError::MissingArgument)
-            .unwrap_or_revert_with(ApiError::InvalidArgument);
-        unbond(&pos_pointer, maybe_amount);
-    } else {
-        runtime::revert(ApiError::User(Error::UnknownCommand as u16));
-    }
-=======
 fn unbond() {
     let pos_contract_hash = system::get_proof_of_stake();
     let maybe_amount: Option<U512> = runtime::get_named_arg(ARG_AMOUNT);
@@ -129,9 +82,8 @@
 
 fn seed_new_account() {
     let source = account::get_main_purse();
-    let target: PublicKey = runtime::get_named_arg(ARG_ACCOUNT_PK);
+    let target: AccountHash = runtime::get_named_arg(ARG_ACCOUNT_HASH);
     let amount: U512 = runtime::get_named_arg(ARG_AMOUNT);
     system::transfer_from_purse_to_account(source, target, amount)
         .unwrap_or_revert_with(ApiError::User(Error::UnableToSeedAccount as u16));
->>>>>>> 5327d1a2
 }