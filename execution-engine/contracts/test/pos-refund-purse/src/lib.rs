#![no_std]

#[macro_use]
extern crate alloc;
extern crate contract_ffi;
use alloc::vec::Vec;

use contract_ffi::contract_api::pointers::ContractPointer;
use contract_ffi::contract_api::{self, Error as ApiError, PurseTransferResult};
use contract_ffi::key::Key;
use contract_ffi::value::account::PurseId;
use contract_ffi::value::U512;

#[repr(u16)]
enum Error {
<<<<<<< HEAD
    ShouldNotExist = 0,
    NotFound,
    Invalid,
    IncorrectAccessRights,
=======
    GetPosURef = 1,
    RefundPurseShouldNotExist = 2,
    RefundPurseNotFound = 3,
    RefundPurseInvalid = 4,
    RefundPurseIncorrectAccessRights = 5,
    MissingArgument = 100,
    InvalidArgument = 101,
>>>>>>> 11eb35a3
}

fn purse_to_key(p: &PurseId) -> Key {
    Key::URef(p.value())
}

fn set_refund_purse(pos: &ContractPointer, p: &PurseId) {
    contract_api::call_contract::<_, ()>(
        pos.clone(),
        &("set_refund_purse", *p),
        &vec![purse_to_key(p)],
    );
}

fn get_refund_purse(pos: &ContractPointer) -> Option<PurseId> {
    contract_api::call_contract(pos.clone(), &("get_refund_purse",), &Vec::new())
}

fn get_payment_purse(pos: &ContractPointer) -> PurseId {
    contract_api::call_contract(pos.clone(), &("get_payment_purse",), &Vec::new())
}

fn submit_payment(pos: &ContractPointer, amount: U512) {
    let payment_purse = get_payment_purse(pos);
    let main_purse = contract_api::main_purse();
    if let PurseTransferResult::TransferError =
        contract_api::transfer_from_purse_to_purse(main_purse, payment_purse, amount)
    {
        contract_api::revert(ApiError::Transfer.into());
    }
}

#[no_mangle]
pub extern "C" fn call() {
    let pos_pointer = contract_api::get_pos();

    let p1 = contract_api::create_purse();
    let p2 = contract_api::create_purse();

    // get_refund_purse should return None before setting it
    let refund_result = get_refund_purse(&pos_pointer);
    if refund_result.is_some() {
        contract_api::revert(ApiError::User(Error::ShouldNotExist as u16).into());
    }

    // it should return Some(x) after calling set_refund_purse(x)
    set_refund_purse(&pos_pointer, &p1);
    let refund_purse = match get_refund_purse(&pos_pointer) {
        None => contract_api::revert(ApiError::User(Error::NotFound as u16).into()),
        Some(x) if x.value().addr() == p1.value().addr() => x.value(),
        Some(_) => contract_api::revert(ApiError::User(Error::Invalid as u16).into()),
    };

    // the returned purse should not have any access rights
    if refund_purse.is_addable() || refund_purse.is_writeable() || refund_purse.is_readable() {
        contract_api::revert(ApiError::User(Error::IncorrectAccessRights as u16).into())
    }

    // get_refund_purse should return correct value after setting a second time
    set_refund_purse(&pos_pointer, &p2);
    match get_refund_purse(&pos_pointer) {
        None => contract_api::revert(ApiError::User(Error::NotFound as u16).into()),
        Some(x) if x.value().addr() == p2.value().addr() => (),
        Some(_) => contract_api::revert(ApiError::User(Error::Invalid as u16).into()),
    }

    let payment_amount: U512 = match contract_api::get_arg(0) {
        Some(Ok(data)) => data,
        Some(Err(_)) => contract_api::revert(Error::InvalidArgument as u32),
        None => contract_api::revert(Error::MissingArgument as u32),
    };

    submit_payment(&pos_pointer, payment_amount);
}<|MERGE_RESOLUTION|>--- conflicted
+++ resolved
@@ -13,20 +13,10 @@
 
 #[repr(u16)]
 enum Error {
-<<<<<<< HEAD
     ShouldNotExist = 0,
     NotFound,
     Invalid,
     IncorrectAccessRights,
-=======
-    GetPosURef = 1,
-    RefundPurseShouldNotExist = 2,
-    RefundPurseNotFound = 3,
-    RefundPurseInvalid = 4,
-    RefundPurseIncorrectAccessRights = 5,
-    MissingArgument = 100,
-    InvalidArgument = 101,
->>>>>>> 11eb35a3
 }
 
 fn purse_to_key(p: &PurseId) -> Key {
@@ -95,8 +85,8 @@
 
     let payment_amount: U512 = match contract_api::get_arg(0) {
         Some(Ok(data)) => data,
-        Some(Err(_)) => contract_api::revert(Error::InvalidArgument as u32),
-        None => contract_api::revert(Error::MissingArgument as u32),
+        Some(Err(_)) => contract_api::revert(ApiError::InvalidArgument.into()),
+        None => contract_api::revert(ApiError::MissingArgument.into()),
     };
 
     submit_payment(&pos_pointer, payment_amount);
