--- conflicted
+++ resolved
@@ -15,19 +15,11 @@
 
 #[no_mangle]
 pub extern "C" fn call() {
-<<<<<<< HEAD
     let contract_key = runtime::get_key(HELLO_NAME_KEY).unwrap_or_revert_with(Error::GetKey);
-    let contract_ref = match contract_key {
-        Key::Hash(hash) => ContractRef::Hash(hash),
-        _ => runtime::revert(Error::UnexpectedKeyVariant),
-    };
-=======
-    let contract_key = runtime::get_key("hello_name").unwrap_or_revert_with(Error::GetKey);
     let contract_ref = contract_key
         .to_c_ptr()
         .unwrap_or_revert_with(Error::UnexpectedKeyVariant);
 
->>>>>>> 03de9b1a
     let args = ("World",);
     let result: String = runtime::call_contract(contract_ref, &args, &Vec::new());
     assert_eq!("Hello, World", result);
