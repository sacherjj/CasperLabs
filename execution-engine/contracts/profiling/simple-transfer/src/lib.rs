--- conflicted
+++ resolved
@@ -13,37 +13,26 @@
 
 #[repr(u16)]
 enum Error {
-<<<<<<< HEAD
     NonExistentAccount = 0,
-=======
-    NonExistentAccount = 1,
-    Transfer = 2,
-    MissingArgument = 100,
-    InvalidArgument = 101,
->>>>>>> 11eb35a3
 }
 
 #[no_mangle]
 pub extern "C" fn call() {
     let public_key: PublicKey = match contract_api::get_arg(Arg::PublicKey as u32) {
         Some(Ok(data)) => data,
-        Some(Err(_)) => contract_api::revert(Error::InvalidArgument as u32),
-        None => contract_api::revert(Error::MissingArgument as u32),
+        Some(Err(_)) => contract_api::revert(ApiError::InvalidArgument.into()),
+        None => contract_api::revert(ApiError::MissingArgument.into()),
     };
     let amount: U512 = match contract_api::get_arg(Arg::Amount as u32) {
         Some(Ok(data)) => data,
-        Some(Err(_)) => contract_api::revert(Error::InvalidArgument as u32),
-        None => contract_api::revert(Error::MissingArgument as u32),
+        Some(Err(_)) => contract_api::revert(ApiError::InvalidArgument.into()),
+        None => contract_api::revert(ApiError::MissingArgument.into()),
     };
     match contract_api::transfer_to_account(public_key, amount) {
         TransferResult::TransferredToNewAccount => {
             contract_api::revert(ApiError::User(Error::NonExistentAccount as u16).into())
         }
         TransferResult::TransferredToExistingAccount => (),
-<<<<<<< HEAD
         TransferResult::TransferError => contract_api::revert(ApiError::Transfer.into()),
-=======
-        TransferResult::TransferError => contract_api::revert(Error::Transfer as u32),
->>>>>>> 11eb35a3
     }
 }