#![no_std]
#![no_main]

extern crate alloc;

use alloc::{collections::BTreeMap, string::String, vec};

use alloc::{boxed::Box, string::ToString};
use contract::{
    contract_api::{runtime, storage},
    unwrap_or_revert::UnwrapOrRevert,
};
use pos::{
    ARG_ACCOUNT_KEY, ARG_AMOUNT, ARG_PURSE, METHOD_BOND, METHOD_FINALIZE_PAYMENT,
    METHOD_GET_PAYMENT_PURSE, METHOD_GET_REFUND_PURSE, METHOD_SET_REFUND_PURSE, METHOD_UNBOND,
};
use proof_of_stake::Stakes;
use types::{
<<<<<<< HEAD
    account::AccountHash, system_contract_errors::mint, AccessRights, ApiError, CLValue,
    ContractRef, Key, URef, U512,
=======
    account::PublicKey,
    contracts::{
        EntryPoint, EntryPointAccess, EntryPointType, EntryPoints, NamedKeys, Parameter,
        CONTRACT_INITIAL_VERSION,
    },
    runtime_args,
    system_contract_errors::mint,
    CLType, CLValue, ContractPackageHash, Key, RuntimeArgs, URef, U512,
>>>>>>> 5327d1a2
};

const PLACEHOLDER_KEY: Key = Key::Hash([0u8; 32]);
const POS_BONDING_PURSE: &str = "pos_bonding_purse";
const POS_PAYMENT_PURSE: &str = "pos_payment_purse";
const POS_REWARDS_PURSE: &str = "pos_rewards_purse";

const ARG_MINT_PACKAGE_HASH: &str = "mint_contract_package_hash";
const ARG_GENESIS_VALIDATORS: &str = "genesis_validators";
const ENTRY_POINT_MINT: &str = "mint";

const HASH_KEY_NAME: &str = "pos_hash";
const ACCESS_KEY_NAME: &str = "pos_access";

#[no_mangle]
pub extern "C" fn bond() {
    pos::bond();
}

#[no_mangle]
pub extern "C" fn unbond() {
    pos::unbond();
}

#[no_mangle]
pub extern "C" fn get_payment_purse() {
    pos::get_payment_purse();
}

#[no_mangle]
pub extern "C" fn set_refund_purse() {
    pos::set_refund_purse();
}

#[no_mangle]
pub extern "C" fn get_refund_purse() {
    pos::get_refund_purse();
}

#[no_mangle]
pub extern "C" fn finalize_payment() {
    pos::finalize_payment();
}

<<<<<<< HEAD
    let genesis_validators: BTreeMap<AccountHash, U512> =
        runtime::get_arg(Args::GenesisValidators as u32)
            .unwrap_or_revert_with(ApiError::MissingArgument)
            .unwrap_or_revert_with(ApiError::InvalidArgument);
=======
#[no_mangle]
pub extern "C" fn install() {
    let mint_package_hash: ContractPackageHash = runtime::get_named_arg(ARG_MINT_PACKAGE_HASH);
    let genesis_validators: BTreeMap<PublicKey, U512> =
        runtime::get_named_arg(ARG_GENESIS_VALIDATORS);
>>>>>>> 5327d1a2

    let stakes = Stakes::new(genesis_validators);

    // Add genesis validators to PoS contract object.
    // For now, we are storing validators in `named_keys` map of the PoS contract
    // in the form: key: "v_{validator_pk}_{validator_stake}", value: doesn't
    // matter.
    let mut named_keys: NamedKeys = stakes.strings().map(|key| (key, PLACEHOLDER_KEY)).collect();
    let total_bonds: U512 = stakes.total_bonds();
    let bonding_purse = mint_purse(mint_package_hash, total_bonds);
    let payment_purse = mint_purse(mint_package_hash, U512::zero());
    let rewards_purse = mint_purse(mint_package_hash, U512::zero());

    // Include PoS purses in its named_keys
    [
        (POS_BONDING_PURSE, bonding_purse),
        (POS_PAYMENT_PURSE, payment_purse),
        (POS_REWARDS_PURSE, rewards_purse),
    ]
    .iter()
    .for_each(|(name, uref)| {
        named_keys.insert(String::from(*name), Key::URef(*uref));
    });

    let entry_points = {
        let mut entry_points = EntryPoints::new();

        let bond = EntryPoint::new(
            METHOD_BOND.to_string(),
            vec![
                Parameter::new(ARG_AMOUNT, CLType::U512),
                Parameter::new(ARG_PURSE, CLType::URef),
            ],
            CLType::Unit,
            EntryPointAccess::Public,
            EntryPointType::Contract,
        );
        entry_points.add_entry_point(bond);

        let unbond = EntryPoint::new(
            METHOD_UNBOND.to_string(),
            vec![Parameter::new(ARG_AMOUNT, CLType::U512)],
            CLType::Unit,
            EntryPointAccess::Public,
            EntryPointType::Contract,
        );
        entry_points.add_entry_point(unbond);

        let get_payment_purse = EntryPoint::new(
            METHOD_GET_PAYMENT_PURSE.to_string(),
            vec![],
            CLType::URef,
            EntryPointAccess::Public,
            EntryPointType::Contract,
        );
        entry_points.add_entry_point(get_payment_purse);

        let set_refund_purse = EntryPoint::new(
            METHOD_SET_REFUND_PURSE.to_string(),
            vec![Parameter::new(ARG_PURSE, CLType::URef)],
            CLType::Unit,
            EntryPointAccess::Public,
            EntryPointType::Contract,
        );
        entry_points.add_entry_point(set_refund_purse);

        let get_refund_purse = EntryPoint::new(
            METHOD_GET_REFUND_PURSE.to_string(),
            vec![],
            CLType::Option(Box::new(CLType::URef)),
            EntryPointAccess::Public,
            EntryPointType::Contract,
        );
        entry_points.add_entry_point(get_refund_purse);

        let finalize_payment = EntryPoint::new(
            METHOD_FINALIZE_PAYMENT.to_string(),
            vec![
                Parameter::new(ARG_AMOUNT, CLType::U512),
                Parameter::new(ARG_ACCOUNT_KEY, CLType::FixedList(Box::new(CLType::U8), 32)),
            ],
            CLType::Unit,
            EntryPointAccess::Public,
            EntryPointType::Contract,
        );
        entry_points.add_entry_point(finalize_payment);

        entry_points
    };

    let (contract_package_hash, access_uref) = storage::create_contract_package_at_hash();
    runtime::put_key(HASH_KEY_NAME, contract_package_hash.into());
    runtime::put_key(ACCESS_KEY_NAME, access_uref.into());

    let (contract_key, _contract_version) =
        storage::add_contract_version(contract_package_hash, entry_points, named_keys);

    let return_value = CLValue::from_t((contract_package_hash, contract_key)).unwrap_or_revert();
    runtime::ret(return_value);
}

fn mint_purse(contract_package_hash: ContractPackageHash, amount: U512) -> URef {
    let args = runtime_args! {
        ARG_AMOUNT => amount,
    };

    let result: Result<URef, mint::Error> = runtime::call_versioned_contract(
        contract_package_hash,
        Some(CONTRACT_INITIAL_VERSION),
        ENTRY_POINT_MINT,
        args,
    );

    result.unwrap_or_revert()
}<|MERGE_RESOLUTION|>--- conflicted
+++ resolved
@@ -16,11 +16,7 @@
 };
 use proof_of_stake::Stakes;
 use types::{
-<<<<<<< HEAD
-    account::AccountHash, system_contract_errors::mint, AccessRights, ApiError, CLValue,
-    ContractRef, Key, URef, U512,
-=======
-    account::PublicKey,
+    account::AccountHash,
     contracts::{
         EntryPoint, EntryPointAccess, EntryPointType, EntryPoints, NamedKeys, Parameter,
         CONTRACT_INITIAL_VERSION,
@@ -28,7 +24,6 @@
     runtime_args,
     system_contract_errors::mint,
     CLType, CLValue, ContractPackageHash, Key, RuntimeArgs, URef, U512,
->>>>>>> 5327d1a2
 };
 
 const PLACEHOLDER_KEY: Key = Key::Hash([0u8; 32]);
@@ -73,18 +68,11 @@
     pos::finalize_payment();
 }
 
-<<<<<<< HEAD
-    let genesis_validators: BTreeMap<AccountHash, U512> =
-        runtime::get_arg(Args::GenesisValidators as u32)
-            .unwrap_or_revert_with(ApiError::MissingArgument)
-            .unwrap_or_revert_with(ApiError::InvalidArgument);
-=======
 #[no_mangle]
 pub extern "C" fn install() {
     let mint_package_hash: ContractPackageHash = runtime::get_named_arg(ARG_MINT_PACKAGE_HASH);
-    let genesis_validators: BTreeMap<PublicKey, U512> =
+    let genesis_validators: BTreeMap<AccountHash, U512> =
         runtime::get_named_arg(ARG_GENESIS_VALIDATORS);
->>>>>>> 5327d1a2
 
     let stakes = Stakes::new(genesis_validators);
 
