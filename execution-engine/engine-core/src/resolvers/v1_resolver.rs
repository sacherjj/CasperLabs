use std::cell::RefCell;

use wasmi::{
    memory_units::Pages, Error as InterpreterError, FuncInstance, FuncRef, MemoryDescriptor,
    MemoryInstance, MemoryRef, ModuleImportResolver, Signature, ValueType,
};

use super::{
    error::ResolverError, memory_resolver::MemoryResolver, v1_function_index::FunctionIndex,
};

pub struct RuntimeModuleImportResolver {
    memory: RefCell<Option<MemoryRef>>,
    max_memory: u32,
}

impl Default for RuntimeModuleImportResolver {
    fn default() -> Self {
        RuntimeModuleImportResolver {
            memory: RefCell::new(None),
            max_memory: 64,
        }
    }
}

impl MemoryResolver for RuntimeModuleImportResolver {
    fn memory_ref(&self) -> Result<MemoryRef, ResolverError> {
        self.memory
            .borrow()
            .as_ref()
            .map(Clone::clone)
            .ok_or(ResolverError::NoImportedMemory)
    }
}

impl ModuleImportResolver for RuntimeModuleImportResolver {
    fn resolve_func(
        &self,
        field_name: &str,
        _signature: &Signature,
    ) -> Result<FuncRef, InterpreterError> {
        let func_ref = match field_name {
            "read_value" => FuncInstance::alloc_host(
                Signature::new(&[ValueType::I32; 3][..], Some(ValueType::I32)),
                FunctionIndex::ReadFuncIndex.into(),
            ),
            "read_value_local" => FuncInstance::alloc_host(
                Signature::new(&[ValueType::I32; 3][..], Some(ValueType::I32)),
                FunctionIndex::ReadLocalFuncIndex.into(),
            ),
            "load_named_keys" => FuncInstance::alloc_host(
                Signature::new(&[ValueType::I32; 2][..], Some(ValueType::I32)),
                FunctionIndex::LoadNamedKeysFuncIndex.into(),
            ),
            "write" => FuncInstance::alloc_host(
                Signature::new(&[ValueType::I32; 4][..], None),
                FunctionIndex::WriteFuncIndex.into(),
            ),
            "write_local" => FuncInstance::alloc_host(
                Signature::new(&[ValueType::I32; 4][..], None),
                FunctionIndex::WriteLocalFuncIndex.into(),
            ),
            "add" => FuncInstance::alloc_host(
                Signature::new(&[ValueType::I32; 4][..], None),
                FunctionIndex::AddFuncIndex.into(),
            ),
            "add_local" => FuncInstance::alloc_host(
                Signature::new(&[ValueType::I32; 4][..], None),
                FunctionIndex::AddLocalFuncIndex.into(),
            ),
            "new_uref" => FuncInstance::alloc_host(
                Signature::new(&[ValueType::I32; 3][..], None),
                FunctionIndex::NewFuncIndex.into(),
            ),
            "get_arg_size" => FuncInstance::alloc_host(
                Signature::new(&[ValueType::I32; 2][..], Some(ValueType::I32)),
                FunctionIndex::GetArgSizeFuncIndex.into(),
            ),
            "get_arg" => FuncInstance::alloc_host(
                Signature::new(&[ValueType::I32; 3][..], Some(ValueType::I32)),
                FunctionIndex::GetArgFuncIndex.into(),
            ),
            "ret" => FuncInstance::alloc_host(
                Signature::new(&[ValueType::I32; 2][..], None),
                FunctionIndex::RetFuncIndex.into(),
            ),
            "call_contract" => FuncInstance::alloc_host(
                Signature::new(&[ValueType::I32; 5][..], Some(ValueType::I32)),
                FunctionIndex::CallContractFuncIndex.into(),
            ),
            "get_key" => FuncInstance::alloc_host(
                Signature::new(&[ValueType::I32; 5][..], Some(ValueType::I32)),
                FunctionIndex::GetKeyFuncIndex.into(),
            ),
            "has_key" => FuncInstance::alloc_host(
                Signature::new(&[ValueType::I32; 2][..], Some(ValueType::I32)),
                FunctionIndex::HasKeyFuncIndex.into(),
            ),
            "put_key" => FuncInstance::alloc_host(
                Signature::new(&[ValueType::I32; 4][..], None),
                FunctionIndex::PutKeyFuncIndex.into(),
            ),
            "gas" => FuncInstance::alloc_host(
                Signature::new(&[ValueType::I32; 1][..], None),
                FunctionIndex::GasFuncIndex.into(),
            ),
            "store_function" => FuncInstance::alloc_host(
                Signature::new(&[ValueType::I32; 5][..], None),
                FunctionIndex::StoreFnIndex.into(),
            ),
            "store_function_at_hash" => FuncInstance::alloc_host(
                Signature::new(&[ValueType::I32; 5][..], None),
                FunctionIndex::StoreFnAtHashIndex.into(),
            ),
            "is_valid_uref" => FuncInstance::alloc_host(
                Signature::new(&[ValueType::I32; 2][..], Some(ValueType::I32)),
                FunctionIndex::IsValidURefFnIndex.into(),
            ),
            "revert" => FuncInstance::alloc_host(
                Signature::new(&[ValueType::I32; 1][..], None),
                FunctionIndex::RevertFuncIndex.into(),
            ),
            "add_associated_key" => FuncInstance::alloc_host(
                Signature::new(&[ValueType::I32; 3][..], Some(ValueType::I32)),
                FunctionIndex::AddAssociatedKeyFuncIndex.into(),
            ),
            "remove_associated_key" => FuncInstance::alloc_host(
                Signature::new(&[ValueType::I32; 2][..], Some(ValueType::I32)),
                FunctionIndex::RemoveAssociatedKeyFuncIndex.into(),
            ),
            "update_associated_key" => FuncInstance::alloc_host(
                Signature::new(&[ValueType::I32; 3][..], Some(ValueType::I32)),
                FunctionIndex::UpdateAssociatedKeyFuncIndex.into(),
            ),
            "set_action_threshold" => FuncInstance::alloc_host(
                Signature::new(&[ValueType::I32; 2][..], Some(ValueType::I32)),
                FunctionIndex::SetActionThresholdFuncIndex.into(),
            ),
            "remove_key" => FuncInstance::alloc_host(
                Signature::new(&[ValueType::I32; 2][..], None),
                FunctionIndex::RemoveKeyFuncIndex.into(),
            ),
            "get_caller" => FuncInstance::alloc_host(
                Signature::new(&[ValueType::I32; 1][..], Some(ValueType::I32)),
                FunctionIndex::GetCallerIndex.into(),
            ),
            "get_blocktime" => FuncInstance::alloc_host(
                Signature::new(&[ValueType::I32; 1][..], None),
                FunctionIndex::GetBlocktimeIndex.into(),
            ),
            "create_purse" => FuncInstance::alloc_host(
                Signature::new(&[ValueType::I32; 2][..], Some(ValueType::I32)),
                FunctionIndex::CreatePurseIndex.into(),
            ),
            "transfer_to_account" => FuncInstance::alloc_host(
                Signature::new(&[ValueType::I32; 4][..], Some(ValueType::I32)),
                FunctionIndex::TransferToAccountIndex.into(),
            ),
            "transfer_from_purse_to_account" => FuncInstance::alloc_host(
                Signature::new(&[ValueType::I32; 6][..], Some(ValueType::I32)),
                FunctionIndex::TransferFromPurseToAccountIndex.into(),
            ),
            "transfer_from_purse_to_purse" => FuncInstance::alloc_host(
                Signature::new(&[ValueType::I32; 6][..], Some(ValueType::I32)),
                FunctionIndex::TransferFromPurseToPurseIndex.into(),
            ),
            "get_balance" => FuncInstance::alloc_host(
                Signature::new(&[ValueType::I32; 3][..], Some(ValueType::I32)),
                FunctionIndex::GetBalanceIndex.into(),
            ),
            "get_phase" => FuncInstance::alloc_host(
                Signature::new(&[ValueType::I32; 1][..], None),
                FunctionIndex::GetPhaseIndex.into(),
            ),
            "upgrade_contract_at_uref" => FuncInstance::alloc_host(
                Signature::new(&[ValueType::I32; 4][..], Some(ValueType::I32)),
                FunctionIndex::UpgradeContractAtURefIndex.into(),
            ),
            "get_system_contract" => FuncInstance::alloc_host(
                Signature::new(&[ValueType::I32; 3][..], Some(ValueType::I32)),
                FunctionIndex::GetSystemContractIndex.into(),
            ),
            "get_main_purse" => FuncInstance::alloc_host(
                Signature::new(&[ValueType::I32; 1][..], None),
                FunctionIndex::GetMainPurseIndex.into(),
            ),
            "read_host_buffer" => FuncInstance::alloc_host(
                Signature::new(&[ValueType::I32; 3][..], Some(ValueType::I32)),
                FunctionIndex::ReadHostBufferIndex.into(),
            ),
<<<<<<< HEAD
            "create_contract_at_hash" => FuncInstance::alloc_host(
                Signature::new(&[ValueType::I32; 2][..], None),
                FunctionIndex::CreateContractAtHash.into(),
            ),
            "create_contract_user_group" => FuncInstance::alloc_host(
                Signature::new(&[ValueType::I32; 9][..], Some(ValueType::I32)),
                FunctionIndex::CreateContractUserGroup.into(),
            ),
            "add_contract_version" => FuncInstance::alloc_host(
                Signature::new(&[ValueType::I32; 8][..], Some(ValueType::I32)),
                FunctionIndex::AddContractVersion.into(),
            ),
            "remove_contract_version" => FuncInstance::alloc_host(
                Signature::new(&[ValueType::I32; 4][..], Some(ValueType::I32)),
                FunctionIndex::RemoveContractVersion.into(),
            ),
            "call_versioned_contract" => FuncInstance::alloc_host(
                Signature::new(&[ValueType::I32; 8][..], Some(ValueType::I32)),
                FunctionIndex::CallVersionedContract.into(),
=======
            #[cfg(feature = "test-support")]
            "print" => FuncInstance::alloc_host(
                Signature::new(&[ValueType::I32; 2][..], None),
                FunctionIndex::PrintIndex.into(),
>>>>>>> 9c5713ad
            ),
            _ => {
                return Err(InterpreterError::Function(format!(
                    "host module doesn't export function with name {}",
                    field_name
                )));
            }
        };
        Ok(func_ref)
    }

    fn resolve_memory(
        &self,
        field_name: &str,
        descriptor: &MemoryDescriptor,
    ) -> Result<MemoryRef, InterpreterError> {
        if field_name == "memory" {
            let effective_max = descriptor.maximum().unwrap_or(self.max_memory + 1);
            if descriptor.initial() > self.max_memory || effective_max > self.max_memory {
                Err(InterpreterError::Instantiation(
                    "Module requested too much memory".to_owned(),
                ))
            } else {
                // Note: each "page" is 64 KiB
                let mem = MemoryInstance::alloc(
                    Pages(descriptor.initial() as usize),
                    descriptor.maximum().map(|x| Pages(x as usize)),
                )?;
                *self.memory.borrow_mut() = Some(mem.clone());
                Ok(mem)
            }
        } else {
            Err(InterpreterError::Instantiation(
                "Memory imported under unknown name".to_owned(),
            ))
        }
    }
}<|MERGE_RESOLUTION|>--- conflicted
+++ resolved
@@ -188,7 +188,6 @@
                 Signature::new(&[ValueType::I32; 3][..], Some(ValueType::I32)),
                 FunctionIndex::ReadHostBufferIndex.into(),
             ),
-<<<<<<< HEAD
             "create_contract_at_hash" => FuncInstance::alloc_host(
                 Signature::new(&[ValueType::I32; 2][..], None),
                 FunctionIndex::CreateContractAtHash.into(),
@@ -208,12 +207,11 @@
             "call_versioned_contract" => FuncInstance::alloc_host(
                 Signature::new(&[ValueType::I32; 8][..], Some(ValueType::I32)),
                 FunctionIndex::CallVersionedContract.into(),
-=======
+            ),
             #[cfg(feature = "test-support")]
             "print" => FuncInstance::alloc_host(
                 Signature::new(&[ValueType::I32; 2][..], None),
                 FunctionIndex::PrintIndex.into(),
->>>>>>> 9c5713ad
             ),
             _ => {
                 return Err(InterpreterError::Function(format!(
