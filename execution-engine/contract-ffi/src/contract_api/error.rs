--- conflicted
+++ resolved
@@ -238,7 +238,6 @@
             Error::Transfer => 15,
             Error::NoAccessRights => 16,
             Error::ValueConversion => 17,
-<<<<<<< HEAD
             Error::CLTypeMismatch => 18,
             Error::EarlyEndOfStream => 19,
             Error::FormattingError => 20,
@@ -257,27 +256,8 @@
             Error::PurseNotCreated => 33,
             Error::Unhandled => 34,
             Error::BufferTooSmall => 35,
-=======
-            Error::EarlyEndOfStream => 18,
-            Error::FormattingError => 19,
-            Error::LeftOverBytes => 20,
-            Error::OutOfMemoryError => 21,
-            Error::MaxKeysLimit => 22,
-            Error::DuplicateKey => 23,
-            Error::PermissionDenied => 24,
-            Error::MissingKey => 25,
-            Error::ThresholdViolation => 26,
-            Error::KeyManagementThresholdError => 27,
-            Error::DeploymentThresholdError => 28,
-            Error::PermissionDeniedError => 29,
-            Error::InsufficientTotalWeight => 30,
-            Error::InvalidSystemContract => 31,
-            Error::PurseNotCreated => 32,
-            Error::Unhandled => 33,
-            Error::BufferTooSmall => 34,
-            Error::HostBufferEmpty => 35,
-            Error::HostBufferFull => 36,
->>>>>>> a0e33d5c
+            Error::HostBufferEmpty => 36,
+            Error::HostBufferFull => 37,
             Error::Mint(value) => MINT_ERROR_OFFSET + u32::from(value),
             Error::ProofOfStake(value) => POS_ERROR_OFFSET + u32::from(value),
             Error::User(value) => RESERVED_ERROR_MAX + 1 + u32::from(value),
@@ -362,7 +342,6 @@
         15 => Err(Error::Transfer),
         16 => Err(Error::NoAccessRights),
         17 => Err(Error::ValueConversion),
-<<<<<<< HEAD
         18 => Err(Error::CLTypeMismatch),
         19 => Err(Error::EarlyEndOfStream),
         20 => Err(Error::FormattingError),
@@ -381,27 +360,8 @@
         33 => Err(Error::PurseNotCreated),
         34 => Err(Error::Unhandled),
         35 => Err(Error::BufferTooSmall),
-=======
-        18 => Err(Error::EarlyEndOfStream),
-        19 => Err(Error::FormattingError),
-        20 => Err(Error::LeftOverBytes),
-        21 => Err(Error::OutOfMemoryError),
-        22 => Err(Error::MaxKeysLimit),
-        23 => Err(Error::DuplicateKey),
-        24 => Err(Error::PermissionDenied),
-        25 => Err(Error::MissingKey),
-        26 => Err(Error::ThresholdViolation),
-        27 => Err(Error::KeyManagementThresholdError),
-        28 => Err(Error::DeploymentThresholdError),
-        29 => Err(Error::PermissionDeniedError),
-        30 => Err(Error::InsufficientTotalWeight),
-        31 => Err(Error::InvalidSystemContract),
-        32 => Err(Error::PurseNotCreated),
-        33 => Err(Error::Unhandled),
-        34 => Err(Error::BufferTooSmall),
-        35 => Err(Error::HostBufferEmpty),
-        36 => Err(Error::HostBufferFull),
->>>>>>> a0e33d5c
+        36 => Err(Error::HostBufferEmpty),
+        37 => Err(Error::HostBufferFull),
         _ => {
             if value > RESERVED_ERROR_MAX as i32 && value <= (2 * RESERVED_ERROR_MAX + 1) as i32 {
                 Err(Error::User(value as u16))
@@ -501,6 +461,8 @@
         round_trip(Err(Error::PurseNotCreated));
         round_trip(Err(Error::Unhandled));
         round_trip(Err(Error::BufferTooSmall));
+        round_trip(Err(Error::HostBufferEmpty));
+        round_trip(Err(Error::HostBufferFull));
         round_trip(Err(Error::Mint(0)));
         round_trip(Err(Error::Mint(u8::MAX)));
         round_trip(Err(Error::ProofOfStake(0)));
