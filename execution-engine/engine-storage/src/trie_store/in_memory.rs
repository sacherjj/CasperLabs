--- conflicted
+++ resolved
@@ -9,27 +9,14 @@
 //! use casperlabs_engine_storage::transaction_source::{Transaction, TransactionSource};
 //! use casperlabs_engine_storage::transaction_source::in_memory::InMemoryEnvironment;
 //! use casperlabs_engine_storage::trie::{Pointer, PointerBlock, Trie};
-<<<<<<< HEAD
-//! use casperlabs_engine_storage::trie_store::in_memory::{
-//!     InMemoryEnvironment, InMemoryTrieStore,
-//! };
-//! use casperlabs_engine_storage::trie_store::{Transaction, TransactionSource, TrieStore};
-=======
 //! use casperlabs_engine_storage::trie_store::TrieStore;
 //! use casperlabs_engine_storage::trie_store::in_memory::InMemoryTrieStore;
->>>>>>> 8ccd4a5e
 //! use contract_ffi::bytesrepr::ToBytes;
 //! use engine_shared::newtypes::Blake2bHash;
 //!
 //! // Create some leaves
-//! let leaf_1 = Trie::Leaf {
-//!     key: vec![0u8, 0, 0],
-//!     value: b"val_1".to_vec(),
-//! };
-//! let leaf_2 = Trie::Leaf {
-//!     key: vec![1u8, 0, 0],
-//!     value: b"val_2".to_vec(),
-//! };
+//! let leaf_1 = Trie::Leaf { key: vec![0u8, 0, 0], value: b"val_1".to_vec() };
+//! let leaf_2 = Trie::Leaf { key: vec![1u8, 0, 0], value: b"val_2".to_vec() };
 //!
 //! // Get their hashes
 //! let leaf_1_hash = Blake2bHash::new(&leaf_1.to_bytes().unwrap());
