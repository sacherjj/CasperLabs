use super::alloc::vec::Vec;
use super::bytesrepr::{Error, FromBytes, ToBytes, N32, U32_SIZE};
use crate::contract_api::pointers::*;
use bitflags;

bitflags! {
    #[allow(clippy::derive_hash_xor_eq)]
    pub struct AccessRights: u8 {
        const READ  = 0b001;
        const WRITE = 0b010;
        const ADD   = 0b100;
        const READ_ADD       = Self::READ.bits | Self::ADD.bits;
        const READ_WRITE     = Self::READ.bits | Self::WRITE.bits;
        const ADD_WRITE      = Self::ADD.bits  | Self::WRITE.bits;
        const READ_ADD_WRITE = Self::READ.bits | Self::ADD.bits | Self::WRITE.bits;
    }
}

impl AccessRights {
    pub fn is_readable(self) -> bool {
        self & AccessRights::READ == AccessRights::READ
    }

    pub fn is_writeable(self) -> bool {
        self & AccessRights::WRITE == AccessRights::WRITE
    }

    pub fn is_addable(self) -> bool {
        self & AccessRights::ADD == AccessRights::ADD
    }
}

pub const LOCAL_SEED_SIZE: usize = 32;
pub const LOCAL_KEY_HASH_SIZE: usize = 32;

#[repr(C)]
#[derive(PartialEq, Eq, PartialOrd, Ord, Clone, Copy, Debug, Hash)]
pub enum Key {
    Account([u8; 32]),
    Hash([u8; 32]),
    URef([u8; 32], Option<AccessRights>), //TODO: more bytes?
    Local {
        seed: [u8; LOCAL_SEED_SIZE],
        key_hash: [u8; LOCAL_KEY_HASH_SIZE],
    },
}

use Key::*;

impl Key {
    pub fn to_u_ptr<T>(self) -> Option<UPointer<T>> {
        if let URef(id, Some(rights)) = self {
            Some(UPointer::new(id, rights))
        } else {
            None
        }
    }

    pub fn to_c_ptr(self) -> Option<ContractPointer> {
        match self {
            URef(id, Some(rights)) => Some(ContractPointer::URef(UPointer::new(id, rights))),
            Hash(id) => Some(ContractPointer::Hash(id)),
            _ => None,
        }
    }

<<<<<<< HEAD
    /// Returns bytes of an account
    pub fn as_account(&self) -> Option<[u8; 32]> {
        match self {
            Account(bytes) => Some(*bytes),
            _ => None,
        }
    }
    /// Creates a new Account from a slice
    pub fn account_from_slice(slice: &[u8]) -> Option<Key> {
        if slice.len() != 32 {
            return None;
        }
        let mut account_bytes = [0; 32];
        account_bytes.copy_from_slice(slice);
        Some(Key::Account(account_bytes))
    }
=======
    pub fn normalize(self) -> Key {
        match self {
            Key::URef(id, _) => Key::URef(id, None),
            other => other,
        }
    }
>>>>>>> b0725b00
}

const ACCOUNT_ID: u8 = 0;
const HASH_ID: u8 = 1;
const UREF_ID: u8 = 2;
const LOCAL_ID: u8 = 3;

const KEY_ID_SIZE: usize = 1; // u8 used to determine the ID
const ACCESS_RIGHTS_SIZE: usize = 1; // u8 used to tag AccessRights
pub const UREF_SIZE: usize = U32_SIZE + N32 + KEY_ID_SIZE + ACCESS_RIGHTS_SIZE;
const LOCAL_SIZE: usize = KEY_ID_SIZE + U32_SIZE + LOCAL_SEED_SIZE + U32_SIZE + LOCAL_KEY_HASH_SIZE;

impl ToBytes for AccessRights {
    fn to_bytes(&self) -> Result<Vec<u8>, Error> {
        self.bits.to_bytes()
    }
}

impl FromBytes for AccessRights {
    fn from_bytes(bytes: &[u8]) -> Result<(Self, &[u8]), Error> {
        let (id, rest): (u8, &[u8]) = FromBytes::from_bytes(bytes)?;
        let access_rights = match AccessRights::from_bits(id) {
            Some(rights) => Ok(rights),
            None => Err(Error::FormattingError),
        };
        access_rights.map(|rights| (rights, rest))
    }
}

impl ToBytes for Key {
    fn to_bytes(&self) -> Result<Vec<u8>, Error> {
        match self {
            Account(addr) => {
                let mut result = Vec::with_capacity(37);
                result.push(ACCOUNT_ID);
                result.append(&mut addr.to_bytes()?);
                Ok(result)
            }
            Hash(hash) => {
                let mut result = Vec::with_capacity(37);
                result.push(HASH_ID);
                result.append(&mut hash.to_bytes()?);
                Ok(result)
            }
            URef(rf, maybe_access_rights) => {
                let mut result = Vec::with_capacity(UREF_SIZE);
                result.push(UREF_ID);
                result.append(&mut rf.to_bytes()?);
                result.append(&mut maybe_access_rights.to_bytes()?);
                Ok(result)
            }
            Local { seed, key_hash } => {
                let mut result = Vec::with_capacity(LOCAL_SIZE);
                result.push(LOCAL_ID);
                result.append(&mut seed.to_bytes()?);
                result.append(&mut key_hash.to_bytes()?);
                Ok(result)
            }
        }
    }
}

impl FromBytes for Key {
    fn from_bytes(bytes: &[u8]) -> Result<(Self, &[u8]), Error> {
        let (id, rest): (u8, &[u8]) = FromBytes::from_bytes(bytes)?;
        match id {
            ACCOUNT_ID => {
                let (addr, rem): ([u8; 32], &[u8]) = FromBytes::from_bytes(rest)?;
                let mut addr_array = [0u8; 32];
                addr_array.copy_from_slice(&addr);
                Ok((Account(addr_array), rem))
            }
            HASH_ID => {
                let (hash, rem): ([u8; 32], &[u8]) = FromBytes::from_bytes(rest)?;
                Ok((Hash(hash), rem))
            }
            UREF_ID => {
                let (rf, rem): ([u8; 32], &[u8]) = FromBytes::from_bytes(rest)?;
                let (maybe_access_rights, rem2): (Option<AccessRights>, &[u8]) =
                    FromBytes::from_bytes(rem)?;
                Ok((URef(rf, maybe_access_rights), rem2))
            }
            LOCAL_ID => {
                let (seed, rest): ([u8; 32], &[u8]) = FromBytes::from_bytes(rest)?;
                let (key_hash, rest): ([u8; 32], &[u8]) = FromBytes::from_bytes(rest)?;
                Ok((Local { seed, key_hash }, rest))
            }
            _ => Err(Error::FormattingError),
        }
    }
}

impl FromBytes for Vec<Key> {
    fn from_bytes(bytes: &[u8]) -> Result<(Self, &[u8]), Error> {
        let (size, rest): (u32, &[u8]) = FromBytes::from_bytes(bytes)?;
        let mut result: Vec<Key> = Vec::with_capacity((size as usize) * UREF_SIZE);
        let mut stream = rest;
        for _ in 0..size {
            let (t, rem): (Key, &[u8]) = FromBytes::from_bytes(stream)?;
            result.push(t);
            stream = rem;
        }
        Ok((result, stream))
    }
}

impl ToBytes for Vec<Key> {
    fn to_bytes(&self) -> Result<Vec<u8>, Error> {
        let size = self.len() as u32;
        let mut result: Vec<u8> = Vec::with_capacity(4 + (size as usize) * UREF_SIZE);
        result.extend(size.to_bytes()?);
        result.extend(
            self.iter()
                .map(ToBytes::to_bytes)
                .collect::<Result<Vec<_>, _>>()?
                .into_iter()
                .flatten(),
        );
        Ok(result)
    }
}

#[allow(clippy::unnecessary_operation)]
#[cfg(test)]
mod tests {
    use crate::key::{AccessRights, Key};

    fn test_readable(right: AccessRights, is_true: bool) {
        assert_eq!(right.is_readable(), is_true)
    }

    #[test]
    fn test_is_readable() {
        test_readable(AccessRights::READ, true);
        test_readable(AccessRights::READ_ADD, true);
        test_readable(AccessRights::READ_WRITE, true);
        test_readable(AccessRights::READ_ADD_WRITE, true);
        test_readable(AccessRights::ADD, false);
        test_readable(AccessRights::ADD_WRITE, false);
        test_readable(AccessRights::WRITE, false);
    }

    fn test_writable(right: AccessRights, is_true: bool) {
        assert_eq!(right.is_writeable(), is_true)
    }

    #[test]
    fn test_is_writable() {
        test_writable(AccessRights::WRITE, true);
        test_writable(AccessRights::READ_WRITE, true);
        test_writable(AccessRights::ADD_WRITE, true);
        test_writable(AccessRights::READ, false);
        test_writable(AccessRights::ADD, false);
        test_writable(AccessRights::READ_ADD, false);
        test_writable(AccessRights::READ_ADD_WRITE, true);
    }

    fn test_addable(right: AccessRights, is_true: bool) {
        assert_eq!(right.is_addable(), is_true)
    }

    #[test]
    fn test_is_addable() {
        test_addable(AccessRights::ADD, true);
        test_addable(AccessRights::READ_ADD, true);
        test_addable(AccessRights::READ_WRITE, false);
        test_addable(AccessRights::ADD_WRITE, true);
        test_addable(AccessRights::READ, false);
        test_addable(AccessRights::WRITE, false);
        test_addable(AccessRights::READ_ADD_WRITE, true);
    }

    #[test]
    fn test_account_key_from_slice() {
        let data = [42; 32];
        let key = Key::account_from_slice(&data).unwrap();

        let account_bytes = key.as_account().expect("Key is not an account");
        assert_eq!(data, account_bytes);
    }

    #[test]
    #[should_panic]
    fn test_invalid_account_key_from_slice() {
        let data = [42; 20];
        let _key = Key::account_from_slice(&data).unwrap();
    }
}<|MERGE_RESOLUTION|>--- conflicted
+++ resolved
@@ -64,7 +64,6 @@
         }
     }
 
-<<<<<<< HEAD
     /// Returns bytes of an account
     pub fn as_account(&self) -> Option<[u8; 32]> {
         match self {
@@ -81,14 +80,13 @@
         account_bytes.copy_from_slice(slice);
         Some(Key::Account(account_bytes))
     }
-=======
+
     pub fn normalize(self) -> Key {
         match self {
             Key::URef(id, _) => Key::URef(id, None),
             other => other,
         }
     }
->>>>>>> b0725b00
 }
 
 const ACCOUNT_ID: u8 = 0;
