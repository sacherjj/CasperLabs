//! Contains low-level bindings for host-side ("external") functions.
//!
//! Generally should not be used directly.  See the [`contract_api`](crate::contract_api) for
//! high-level bindings suitable for writing smart contracts.
extern "C" {
    pub fn read_value(key_ptr: *const u8, key_size: usize, output_size: *mut usize) -> i32;
    pub fn read_value_local(key_ptr: *const u8, key_size: usize, output_size: *mut usize) -> i32;
    pub fn write(key_ptr: *const u8, key_size: usize, value_ptr: *const u8, value_size: usize);
    pub fn write_local(
        key_ptr: *const u8,
        key_size: usize,
        value_ptr: *const u8,
        value_size: usize,
    );
    pub fn add(key_ptr: *const u8, key_size: usize, value_ptr: *const u8, value_size: usize);
    pub fn add_local(key_ptr: *const u8, key_size: usize, value_ptr: *const u8, value_size: usize);
    pub fn new_uref(uref_ptr: *mut u8, value_ptr: *const u8, value_size: usize);
    pub fn store_function(
        function_name_ptr: *const u8,
        function_name_size: usize,
        named_keys_ptr: *const u8,
        named_keys_size: usize,
        uref_addr_ptr: *const u8,
    );
    pub fn store_function_at_hash(
        function_name_ptr: *const u8,
        function_name_size: usize,
        named_keys_ptr: *const u8,
        named_keys_size: usize,
        hash_ptr: *const u8,
    );
    pub fn load_named_keys(total_keys: *mut usize, result_size: *mut usize) -> i32;
    pub fn get_arg(index: usize, dest_ptr: *mut u8, dest_size: usize) -> i32;
    pub fn get_arg_size(index: usize, dest_size: *mut usize) -> i32;
    pub fn ret(value_ptr: *const u8, value_size: usize) -> !;
    pub fn call_contract(
        key_ptr: *const u8,
        key_size: usize,
        args_ptr: *const u8,
        args_size: usize,
        result_size: *mut usize,
    ) -> i32;
    pub fn get_key(
        name_ptr: *const u8,
        name_size: usize,
        output_ptr: *mut u8,
        output_size: usize,
        bytes_written_ptr: *mut usize,
    ) -> i32;
    pub fn has_key(name_ptr: *const u8, name_size: usize) -> i32;
    pub fn put_key(name_ptr: *const u8, name_size: usize, key_ptr: *const u8, key_size: usize);
    pub fn remove_key(name_ptr: *const u8, name_size: usize);
    pub fn revert(status: u32) -> !;
    pub fn is_valid_uref(uref_ptr: *const u8, uref_size: usize) -> i32;
    pub fn add_associated_key(
        public_key_ptr: *const u8,
        public_key_size: usize,
        weight: i32,
    ) -> i32;
    pub fn remove_associated_key(public_key_ptr: *const u8, public_key_size: usize) -> i32;
    pub fn update_associated_key(
        public_key_ptr: *const u8,
        public_key_size: usize,
        weight: i32,
    ) -> i32;
    pub fn set_action_threshold(permission_level: u32, threshold: i32) -> i32;
    pub fn get_caller(output_size: *mut usize) -> i32;
    pub fn get_blocktime(dest_ptr: *const u8);
    pub fn create_purse(purse_ptr: *const u8, purse_size: usize) -> i32;
    pub fn transfer_to_account(
        target_ptr: *const u8,
        target_size: usize,
        amount_ptr: *const u8,
        amount_size: usize,
    ) -> i32;
    pub fn transfer_from_purse_to_account(
        source_ptr: *const u8,
        source_size: usize,
        target_ptr: *const u8,
        target_size: usize,
        amount_ptr: *const u8,
        amount_size: usize,
    ) -> i32;
    pub fn transfer_from_purse_to_purse(
        source_ptr: *const u8,
        source_size: usize,
        target_ptr: *const u8,
        target_size: usize,
        amount_ptr: *const u8,
        amount_size: usize,
    ) -> i32;
    pub fn get_balance(purse_ptr: *const u8, purse_size: usize, result_size: *mut usize) -> i32;
    pub fn get_phase(dest_ptr: *mut u8);
    pub fn upgrade_contract_at_uref(
        name_ptr: *const u8,
        name_size: usize,
        key_ptr: *const u8,
        key_size: usize,
    ) -> i32;
    pub fn get_system_contract(
        system_contract_index: u32,
        dest_ptr: *mut u8,
        dest_size: usize,
    ) -> i32;
    pub fn get_main_purse(dest_ptr: *mut u8);
    pub fn read_host_buffer(dest_ptr: *mut u8, dest_size: usize, bytes_written: *mut usize) -> i32;
<<<<<<< HEAD
    pub fn create_contract_at_hash(hash_addr_ptr: *mut u8, access_addr_ptr: *mut u8);
    pub fn create_contract_user_group(
        meta_ptr: *const u8,
        meta_size: usize,
        access_ptr: *const u8,
        label_ptr: *const u8,
        leabel_size: usize,
        num_new_urefs: u8,
        existing_urefs_ptr: *const u8,
        existing_urefs_size: usize,
        output_size_ptr: *mut usize,
    ) -> i32;
    pub fn add_contract_version(
        meta_ptr: *const u8,
        meta_size: usize,
        access_ptr: *const u8,
        version_ptr: *const u8,
        header_ptr: *const u8,
        header_size: usize,
        named_keys_ptr: *const u8,
        named_keys_size: usize,
    ) -> i32;
    pub fn remove_contract_version(
        meta_ptr: *const u8,
        meta_size: usize,
        access_ptr: *const u8,
        version_ptr: *const u8,
    ) -> i32;
    pub fn call_versioned_contract(
        key_ptr: *const u8,
        key_size: usize,
        version_ptr: *const u8,
        method_ptr: *const u8,
        method_size: usize,
        args_ptr: *const u8,
        args_size: usize,
        result_size: *mut usize,
    ) -> i32;
=======
    #[cfg(feature = "test-support")]
    pub fn print(text_ptr: *const u8, text_size: usize);
>>>>>>> 9c5713ad
}<|MERGE_RESOLUTION|>--- conflicted
+++ resolved
@@ -104,7 +104,6 @@
     ) -> i32;
     pub fn get_main_purse(dest_ptr: *mut u8);
     pub fn read_host_buffer(dest_ptr: *mut u8, dest_size: usize, bytes_written: *mut usize) -> i32;
-<<<<<<< HEAD
     pub fn create_contract_at_hash(hash_addr_ptr: *mut u8, access_addr_ptr: *mut u8);
     pub fn create_contract_user_group(
         meta_ptr: *const u8,
@@ -143,8 +142,6 @@
         args_size: usize,
         result_size: *mut usize,
     ) -> i32;
-=======
     #[cfg(feature = "test-support")]
     pub fn print(text_ptr: *const u8, text_size: usize);
->>>>>>> 9c5713ad
 }