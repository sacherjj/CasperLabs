use rand::Rng;

use engine_core::engine_state::execute_request::ExecuteRequest;
<<<<<<< HEAD
use types::{runtime_args, ProtocolVersion, RuntimeArgs};
=======
use types::{ProtocolVersion, URef, U512};
>>>>>>> 5818e76e

use crate::{
    internal::{DeployItemBuilder, ExecuteRequestBuilder, DEFAULT_PAYMENT},
    Code, PublicKey,
};

<<<<<<< HEAD
const ARG_AMOUNT: &str = "amount";
=======
/// Transfer Information for validating a transfer including gas usage from source
pub struct SessionTransferInfo {
    pub(crate) source_purse: URef,
    pub(crate) maybe_target_purse: Option<URef>,
    pub(crate) transfer_amount: U512,
}

impl SessionTransferInfo {
    /// Constructs a new `SessionTransferInfo` containing information for validating a transfer
    /// when `test_context.run()` occurs.
    ///
    /// Assertion will be made that `source_purse` is debited `transfer_amount` with gas costs
    /// handled. If given, assertion will be made that `maybe_target_purse` is credited
    /// `transfer_amount`
    pub fn new(
        source_purse: URef,
        maybe_target_purse: Option<URef>,
        transfer_amount: U512,
    ) -> Self {
        SessionTransferInfo {
            source_purse,
            maybe_target_purse,
            transfer_amount,
        }
    }
}
>>>>>>> 5818e76e

/// A single session, i.e. a single request to execute a single deploy within the test context.
pub struct Session {
    pub(crate) inner: ExecuteRequest,
    pub(crate) expect_success: bool,
    pub(crate) check_transfer_success: Option<SessionTransferInfo>,
    pub(crate) commit: bool,
}

/// Builder for a [`Session`].
pub struct SessionBuilder {
    er_builder: ExecuteRequestBuilder,
    di_builder: DeployItemBuilder,
    expect_failure: bool,
    check_transfer_success: Option<SessionTransferInfo>,
    without_commit: bool,
}

impl SessionBuilder {
    /// Constructs a new `SessionBuilder` containing a deploy with the provided session code and
    /// session args, and with default values for the account address, payment code args, gas price,
    /// authorization keys and protocol version.
    pub fn new(session_code: Code, session_args: RuntimeArgs) -> Self {
        let di_builder = DeployItemBuilder::new()
            .with_empty_payment_bytes(runtime_args! { ARG_AMOUNT => *DEFAULT_PAYMENT });
        let di_builder = match session_code {
            Code::Path(path) => di_builder.with_session_code(path, session_args),
            Code::NamedKey(name, entry_point) => {
                di_builder.with_stored_session_named_key(&name, &entry_point, session_args)
            }
            Code::Hash(hash, entry_point) => {
                di_builder.with_stored_session_hash(hash, &entry_point, session_args)
            }
        };
        let expect_failure = false;
        let check_transfer_success = None;
        let without_commit = false;
        Self {
            er_builder: Default::default(),
            di_builder,
            expect_failure,
            check_transfer_success,
            without_commit,
        }
    }

    /// Returns `self` with the provided account address set.
    pub fn with_address(mut self, address: PublicKey) -> Self {
        self.di_builder = self.di_builder.with_address(address);
        self
    }

    /// Returns `self` with the provided payment code and args set.
    pub fn with_payment_code(mut self, code: Code, args: RuntimeArgs) -> Self {
        self.di_builder = match code {
            Code::Path(path) => self.di_builder.with_payment_code(path, args),
            Code::NamedKey(name, entry_point) => {
                self.di_builder
                    .with_stored_payment_named_key(&name, &entry_point, args)
            }
            Code::Hash(hash, entry_point) => {
                self.di_builder
                    .with_stored_payment_hash(hash, &entry_point, args)
            }
        };
        self
    }

    /// Returns `self` with the provided gas price set.
    pub fn with_gas_price(mut self, price: u64) -> Self {
        self.di_builder = self.di_builder.with_gas_price(price);
        self
    }

    /// Returns `self` with the provided authorization keys set.
    pub fn with_authorization_keys(mut self, keys: &[PublicKey]) -> Self {
        self.di_builder = self.di_builder.with_authorization_keys(keys);
        self
    }

    /// Returns `self` with the provided protocol version set.
    pub fn with_protocol_version(mut self, version: ProtocolVersion) -> Self {
        self.er_builder = self.er_builder.with_protocol_version(version);
        self
    }

    /// Will disable the expect_success call during Text_Context.run() method when expected to fail.
    pub fn without_expect_success(mut self) -> Self {
        self.expect_failure = true;
        self
    }

    /// Provide SessionTransferInfo to validate transfer including gas used from source account
    pub fn with_check_transfer_success(
        mut self,
        session_transfer_info: SessionTransferInfo,
    ) -> Self {
        self.check_transfer_success = Some(session_transfer_info);
        self
    }

    /// Do not perform commit within the ['TestContext'].['run'] method.
    pub fn without_commit(mut self) -> Self {
        self.without_commit = true;
        self
    }

    /// Builds the [`Session`].
    pub fn build(self) -> Session {
        let mut rng = rand::thread_rng();
        let execute_request = self
            .er_builder
            .push_deploy(self.di_builder.with_deploy_hash(rng.gen()).build())
            .build();
        Session {
            inner: execute_request,
            expect_success: !self.expect_failure,
            check_transfer_success: self.check_transfer_success,
            commit: !self.without_commit,
        }
    }
}<|MERGE_RESOLUTION|>--- conflicted
+++ resolved
@@ -1,20 +1,15 @@
 use rand::Rng;
 
 use engine_core::engine_state::execute_request::ExecuteRequest;
-<<<<<<< HEAD
-use types::{runtime_args, ProtocolVersion, RuntimeArgs};
-=======
-use types::{ProtocolVersion, URef, U512};
->>>>>>> 5818e76e
+use types::{runtime_args, ProtocolVersion, RuntimeArgs, URef, U512};
 
 use crate::{
     internal::{DeployItemBuilder, ExecuteRequestBuilder, DEFAULT_PAYMENT},
     Code, PublicKey,
 };
 
-<<<<<<< HEAD
 const ARG_AMOUNT: &str = "amount";
-=======
+
 /// Transfer Information for validating a transfer including gas usage from source
 pub struct SessionTransferInfo {
     pub(crate) source_purse: URef,
@@ -41,7 +36,6 @@
         }
     }
 }
->>>>>>> 5818e76e
 
 /// A single session, i.e. a single request to execute a single deploy within the test context.
 pub struct Session {
