extern crate casperlabs_engine_grpc_server;
extern crate contract_ffi;
extern crate engine_core;
extern crate engine_shared;
extern crate engine_storage;
extern crate grpc;

#[allow(dead_code)]
mod test_support;

use std::collections::HashMap;

use contract_ffi::value::account::{PublicKey, Weight};
use engine_core::engine_state;
use engine_core::execution;
use test_support::{WasmTestBuilder, DEFAULT_BLOCK_TIME};

const GENESIS_ADDR: [u8; 32] = [7u8; 32];

#[ignore]
#[test]
fn should_deploy_with_authorized_identity_key() {
    // Basic deploy with single key
    WasmTestBuilder::default()
        .run_genesis(GENESIS_ADDR, HashMap::new())
        .exec_with_args_and_keys(
            GENESIS_ADDR,
            "authorized_keys.wasm",
            1,                                // blocktime
            [1u8; 32],                        //deploy hash
            (Weight::new(1), Weight::new(1)), //args
            vec![PublicKey::new(GENESIS_ADDR)],
        )
        .commit()
        .expect_success();
}

#[ignore]
#[test]
fn should_raise_auth_failure_with_invalid_key() {
    // tests that authorized keys that does not belong to account raises AuthorizationError
    let key_1 = [254; 32];
    assert_ne!(GENESIS_ADDR, key_1);
    // Basic deploy with single key
    let result = WasmTestBuilder::default()
        .run_genesis(GENESIS_ADDR, HashMap::new())
        .exec_with_args_and_keys(
            GENESIS_ADDR,
            "authorized_keys.wasm",
            1,                                // blocktime
            [1u8; 32],                        //deploy hash
            (Weight::new(1), Weight::new(1)), //args
            vec![PublicKey::new(key_1)],
        )
        .commit()
        .finish();

    let deploy_result = result
        .builder()
        .get_exec_response(0)
        .expect("should have exec response")
        .get_success()
        .get_deploy_results()
        .get(0)
        .expect("should have at least one deploy result");

    assert!(deploy_result.has_precondition_failure());
    let message = deploy_result.get_precondition_failure().get_message();

    assert_eq!(
        message,
        format!("{}", engine_state::error::Error::AuthorizationError)
    )
}

#[ignore]
#[test]
fn should_raise_auth_failure_with_invalid_keys() {
    // tests that authorized keys that does not belong to account raises AuthorizationError
    let key_1 = [254; 32];
    let key_2 = [253; 32];
    let key_3 = [252; 32];
    assert_ne!(GENESIS_ADDR, key_1);
    assert_ne!(GENESIS_ADDR, key_2);
    assert_ne!(GENESIS_ADDR, key_3);
    // Basic deploy with single key
    let result = WasmTestBuilder::default()
        .run_genesis(GENESIS_ADDR, HashMap::new())
        .exec_with_args_and_keys(
            GENESIS_ADDR,
            "authorized_keys.wasm",
            1,                                // blocktime
            [1u8; 32],                        //deploy hash
            (Weight::new(1), Weight::new(1)), //args
            vec![
                PublicKey::new(key_2),
                PublicKey::new(key_1),
                PublicKey::new(key_3),
            ],
        )
        .commit()
        .finish();

    let deploy_result = result
        .builder()
        .get_exec_response(0)
        .expect("should have exec response")
        .get_success()
        .get_deploy_results()
        .get(0)
        .expect("should have at least one deploy result");

    assert!(deploy_result.has_precondition_failure());
    let message = deploy_result.get_precondition_failure().get_message();

    assert_eq!(
        message,
        format!("{}", engine_state::error::Error::AuthorizationError)
    )
}

#[ignore]
#[test]
fn should_raise_deploy_authorization_failure() {
    // tests that authorized keys needs sufficient cumulative weight
    let key_1 = [254; 32];
    let key_2 = [253; 32];
    let key_3 = [252; 32];
    assert_ne!(GENESIS_ADDR, key_1);
    assert_ne!(GENESIS_ADDR, key_2);
    assert_ne!(GENESIS_ADDR, key_3);
    // Basic deploy with single key
    let result1 = WasmTestBuilder::default()
        .run_genesis(GENESIS_ADDR, HashMap::new())
        // Reusing a test contract that would add new key
        .exec_with_args(
            GENESIS_ADDR,
            "add_update_associated_key.wasm",
            DEFAULT_BLOCK_TIME,
<<<<<<< HEAD
            [1u8; 32], //deploy hash
            PublicKey::new(key_1),
=======
            1,
            (PublicKey::new(key_1),),
>>>>>>> 98be8469
        )
        .expect_success()
        .commit()
        .exec_with_args(
            GENESIS_ADDR,
            "add_update_associated_key.wasm",
            DEFAULT_BLOCK_TIME,
<<<<<<< HEAD
            [2u8; 32], //deploy hash
            PublicKey::new(key_2),
=======
            2,
            (PublicKey::new(key_2),),
>>>>>>> 98be8469
        )
        .expect_success()
        .commit()
        .exec_with_args(
            GENESIS_ADDR,
            "add_update_associated_key.wasm",
            DEFAULT_BLOCK_TIME,
<<<<<<< HEAD
            [3u8; 32], //deploy hash
            PublicKey::new(key_3),
=======
            3,
            (PublicKey::new(key_3),),
>>>>>>> 98be8469
        )
        .expect_success()
        .commit()
        // This should execute successfuly - change deploy and key management
        // thresholds.
        .exec_with_args_and_keys(
            GENESIS_ADDR,
            "authorized_keys.wasm",
            DEFAULT_BLOCK_TIME,
            [4u8; 32], //deploy hash
            // Deploy threshold is equal to 3, keymgmnt is still 1.
            // Even after verifying weights and thresholds to not
            // lock out the account, those values should work as
            // account now has 1. identity key with weight=1 and
            // a key with weight=2.
            (Weight::new(4), Weight::new(3)), //args
            vec![PublicKey::new(GENESIS_ADDR)],
        )
        .expect_success()
        .commit()
        .finish();

    // With deploy threshold == 3 using single secondary key
    // with weight == 2 should raise deploy authorization failure.
    let result2 = WasmTestBuilder::from_result(result1)
        .exec_with_args_and_keys(
            GENESIS_ADDR,
            "authorized_keys.wasm",
            DEFAULT_BLOCK_TIME,
            [5u8; 32], //deploy hash
            // Next deploy will see deploy threshold == 4, keymgmnt == 5
            (Weight::new(5), Weight::new(4)), //args
            vec![PublicKey::new(key_1)],
        )
        .commit()
        .finish();

    {
        let deploy_result = result2
            .builder()
            .get_exec_response(0)
            .expect("should have exec response")
            .get_success()
            .get_deploy_results()
            .get(0)
            .expect("should have at least one deploy result");

        assert!(deploy_result.has_precondition_failure());
        let message = deploy_result.get_precondition_failure().get_message();
        assert!(message.contains(&format!(
            "{}",
            execution::Error::DeploymentAuthorizationFailure
        )))
    }

    // identity key (w: 1) and key_1 (w: 2) passes threshold of 3
    let result3 = WasmTestBuilder::from_result(result2)
        .exec_with_args_and_keys(
            GENESIS_ADDR,
            "authorized_keys.wasm",
            DEFAULT_BLOCK_TIME,
            [6u8; 32], //deploy hash
            // change deployment threshold to 4
            (Weight::new(6), Weight::new(5)), //args
            vec![
                PublicKey::new(GENESIS_ADDR),
                PublicKey::new(key_1),
                PublicKey::new(key_2),
                PublicKey::new(key_3),
            ],
        )
        .expect_success()
        .commit()
        .finish();

    // deployment threshold is now 4
    // failure: key_2 weight + key_1 weight < deployment threshold
    let result4 = WasmTestBuilder::from_result(result3)
        .exec_with_args_and_keys(
            GENESIS_ADDR,
            "authorized_keys.wasm",
            DEFAULT_BLOCK_TIME,
            [7u8; 32],
            (Weight::new(0), Weight::new(0)), //args
            vec![PublicKey::new(key_2), PublicKey::new(key_1)],
        )
        .commit()
        .finish();

    {
        let deploy_result = result4
            .builder()
            .get_exec_response(0)
            .expect("should have exec response")
            .get_success()
            .get_deploy_results()
            .get(0)
            .expect("should have at least one deploy result");

        assert!(deploy_result.has_precondition_failure());
        let message = deploy_result.get_precondition_failure().get_message();
        assert!(message.contains(&format!(
            "{}",
            execution::Error::DeploymentAuthorizationFailure
        )))
    }

    // success: identity key weight + key_1 weight + key_2 weight >= deployment threshold
    WasmTestBuilder::from_result(result4)
        .exec_with_args_and_keys(
            GENESIS_ADDR,
            "authorized_keys.wasm",
            DEFAULT_BLOCK_TIME,
            [8u8; 32],
            (Weight::new(0), Weight::new(0)), //args
            vec![
                PublicKey::new(GENESIS_ADDR),
                PublicKey::new(key_1),
                PublicKey::new(key_2),
                PublicKey::new(key_3),
            ],
        )
        .commit()
        .expect_success()
        .finish();
}

#[ignore]
#[test]
fn should_authorize_deploy_with_multiple_keys() {
    // tests that authorized keys needs sufficient cumulative weight
    // and each of the associated keys is greater than threshold

    let key_1 = [254; 32];
    let key_2 = [253; 32];
    assert_ne!(GENESIS_ADDR, key_1);
    assert_ne!(GENESIS_ADDR, key_2);
    // Basic deploy with single key
    let result1 = WasmTestBuilder::default()
        .run_genesis(GENESIS_ADDR, HashMap::new())
        // Reusing a test contract that would add new key
        .exec_with_args(
            GENESIS_ADDR,
            "add_update_associated_key.wasm",
            DEFAULT_BLOCK_TIME,
<<<<<<< HEAD
            [1u8; 32], // deploy hash
            PublicKey::new(key_1),
=======
            1,
            (PublicKey::new(key_1),),
>>>>>>> 98be8469
        )
        .expect_success()
        .commit()
        .exec_with_args(
            GENESIS_ADDR,
            "add_update_associated_key.wasm",
            DEFAULT_BLOCK_TIME,
<<<<<<< HEAD
            [2u8; 32], // deploy hash
            PublicKey::new(key_2),
=======
            2,
            (PublicKey::new(key_2),),
>>>>>>> 98be8469
        )
        .expect_success()
        .commit()
        .finish();

    // key_1 (w: 2) key_2 (w: 2) each passes default threshold of 1
    WasmTestBuilder::from_result(result1)
        .exec_with_args_and_keys(
            GENESIS_ADDR,
            "authorized_keys.wasm",
            DEFAULT_BLOCK_TIME,
            [3u8; 32], // deploy hash
            // change deployment threshold to 4
            (Weight::new(0), Weight::new(0)), //args
            vec![PublicKey::new(key_2), PublicKey::new(key_1)],
        )
        .expect_success()
        .commit();
}

#[ignore]
#[test]
fn should_not_authorize_deploy_with_duplicated_keys() {
    // tests that authorized keys needs sufficient cumulative weight
    // and each of the associated keys is greater than threshold
    let key_1 = [254; 32];
    assert_ne!(GENESIS_ADDR, key_1);
    // Basic deploy with single key
    let result1 = WasmTestBuilder::default()
        .run_genesis(GENESIS_ADDR, HashMap::new())
        // Reusing a test contract that would add new key
        .exec_with_args(
            GENESIS_ADDR,
            "add_update_associated_key.wasm",
            DEFAULT_BLOCK_TIME,
<<<<<<< HEAD
            [1u8; 32], // deploy hash
            PublicKey::new(key_1),
=======
            1,
            (PublicKey::new(key_1),),
>>>>>>> 98be8469
        )
        .expect_success()
        .commit()
        .exec_with_args_and_keys(
            GENESIS_ADDR,
            "authorized_keys.wasm",
            DEFAULT_BLOCK_TIME,
            [2u8; 32], // deploy hash
            // change deployment threshold to 3
            (Weight::new(4), Weight::new(3)), //args
            vec![PublicKey::new(GENESIS_ADDR)],
        )
        .expect_success()
        .commit()
        .finish();

    // success: identity key weight + key_1 weight + key_2 weight >= deployment threshold
    let final_result = WasmTestBuilder::from_result(result1)
        .exec_with_args_and_keys(
            GENESIS_ADDR,
            "authorized_keys.wasm",
            DEFAULT_BLOCK_TIME,
            [3u8; 32],                        // deploy hash
            (Weight::new(0), Weight::new(0)), //args
            vec![
                PublicKey::new(key_1),
                PublicKey::new(key_1),
                PublicKey::new(key_1),
                PublicKey::new(key_1),
                PublicKey::new(key_1),
                PublicKey::new(key_1),
                PublicKey::new(key_1),
                PublicKey::new(key_1),
                PublicKey::new(key_1),
                PublicKey::new(key_1),
            ],
        )
        .commit()
        .finish();
    let deploy_result = final_result
        .builder()
        .get_exec_response(0)
        .expect("should have exec response")
        .get_success()
        .get_deploy_results()
        .get(0)
        .expect("should have at least one deploy result");

    assert!(
        deploy_result.has_precondition_failure(),
        "{:?}",
        deploy_result
    );
    let message = deploy_result.get_precondition_failure().get_message();
    assert!(message.contains(&format!(
        "{}",
        execution::Error::DeploymentAuthorizationFailure
    )))
}<|MERGE_RESOLUTION|>--- conflicted
+++ resolved
@@ -137,41 +137,26 @@
             GENESIS_ADDR,
             "add_update_associated_key.wasm",
             DEFAULT_BLOCK_TIME,
-<<<<<<< HEAD
             [1u8; 32], //deploy hash
-            PublicKey::new(key_1),
-=======
-            1,
             (PublicKey::new(key_1),),
->>>>>>> 98be8469
-        )
-        .expect_success()
-        .commit()
-        .exec_with_args(
-            GENESIS_ADDR,
-            "add_update_associated_key.wasm",
-            DEFAULT_BLOCK_TIME,
-<<<<<<< HEAD
+        )
+        .expect_success()
+        .commit()
+        .exec_with_args(
+            GENESIS_ADDR,
+            "add_update_associated_key.wasm",
+            DEFAULT_BLOCK_TIME,
             [2u8; 32], //deploy hash
-            PublicKey::new(key_2),
-=======
-            2,
             (PublicKey::new(key_2),),
->>>>>>> 98be8469
-        )
-        .expect_success()
-        .commit()
-        .exec_with_args(
-            GENESIS_ADDR,
-            "add_update_associated_key.wasm",
-            DEFAULT_BLOCK_TIME,
-<<<<<<< HEAD
+        )
+        .expect_success()
+        .commit()
+        .exec_with_args(
+            GENESIS_ADDR,
+            "add_update_associated_key.wasm",
+            DEFAULT_BLOCK_TIME,
             [3u8; 32], //deploy hash
-            PublicKey::new(key_3),
-=======
-            3,
             (PublicKey::new(key_3),),
->>>>>>> 98be8469
         )
         .expect_success()
         .commit()
@@ -317,27 +302,17 @@
             GENESIS_ADDR,
             "add_update_associated_key.wasm",
             DEFAULT_BLOCK_TIME,
-<<<<<<< HEAD
             [1u8; 32], // deploy hash
-            PublicKey::new(key_1),
-=======
-            1,
             (PublicKey::new(key_1),),
->>>>>>> 98be8469
-        )
-        .expect_success()
-        .commit()
-        .exec_with_args(
-            GENESIS_ADDR,
-            "add_update_associated_key.wasm",
-            DEFAULT_BLOCK_TIME,
-<<<<<<< HEAD
+        )
+        .expect_success()
+        .commit()
+        .exec_with_args(
+            GENESIS_ADDR,
+            "add_update_associated_key.wasm",
+            DEFAULT_BLOCK_TIME,
             [2u8; 32], // deploy hash
-            PublicKey::new(key_2),
-=======
-            2,
             (PublicKey::new(key_2),),
->>>>>>> 98be8469
         )
         .expect_success()
         .commit()
@@ -373,13 +348,8 @@
             GENESIS_ADDR,
             "add_update_associated_key.wasm",
             DEFAULT_BLOCK_TIME,
-<<<<<<< HEAD
             [1u8; 32], // deploy hash
-            PublicKey::new(key_1),
-=======
-            1,
             (PublicKey::new(key_1),),
->>>>>>> 98be8469
         )
         .expect_success()
         .commit()
